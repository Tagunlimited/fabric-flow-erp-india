--- conflicted
+++ resolved
@@ -25,16 +25,10 @@
 
 interface StorageZone {
   id: string;
-<<<<<<< HEAD
-  zone_name: string; // mapped from bins.bin_name or bin_code
-  zone_code: string; // mapped from bins.bin_code
-  location: string; // bins.location_type
-=======
   fabric_id?: string;
   zone_name: string;
   zone_code: string;
   location: string;
->>>>>>> ce06b2ab
   available_quantity: number;
 }
 
@@ -83,15 +77,6 @@
 
   const loadFabricData = async () => {
     try {
-<<<<<<< HEAD
-      const { data, error } = await (supabase as any)
-        .from('fabric_availability_by_order')
-        .select('*')
-        .eq('order_id', orderId);
-
-      if (error) {
-        console.error('Error loading fabric data:', error);
-=======
       console.log('Loading fabric data for order:', orderId, 'Version: 5.0 - Fixed warehouse inventory query with all statuses');
       // First, get order items to find fabric IDs
       const { data: orderItems, error: orderItemsError } = await supabase
@@ -128,7 +113,6 @@
 
       if (fabricError) {
         console.error('Error loading fabric data:', fabricError);
->>>>>>> ce06b2ab
         toast({
           title: "Error",
           description: "Failed to load fabric information",
@@ -137,18 +121,6 @@
         return;
       }
 
-<<<<<<< HEAD
-      const normalized: FabricInfo[] = (data || []).map((row: any) => ({
-        fabric_id: row.fabric_id,
-        fabric_name: row.fabric_name,
-        color: row.color,
-        gsm: row.gsm,
-        image: row.fabric_image, // map
-        total_available_quantity: Number(row.total_available_quantity || 0),
-        total_reserved_quantity: Number(row.total_reserved_quantity || 0),
-        net_available_quantity: Number(row.net_available_quantity || 0),
-        unit: row.unit || 'meters'
-=======
       // Create fabric info from fabric_master data
       const fabricsList = (fabricData || []).map((fabric: any) => ({
         fabric_id: fabric.id,
@@ -160,7 +132,6 @@
         total_available_quantity: 0,
         total_reserved_quantity: 0,
         net_available_quantity: 0
->>>>>>> ce06b2ab
       }));
 
       setFabrics(normalized);
@@ -179,18 +150,6 @@
     }
   };
 
-<<<<<<< HEAD
-  const loadZoneAvailability = async () => {
-    try {
-      // Join bins + warehouse_inventory to fetch bin stock by fabric
-      const { data, error } = await (supabase as any)
-        .from('warehouse_inventory')
-        .select('*')
-        .eq('item_type', 'FABRIC' as any)
-        .in('status', ['IN_STORAGE', 'RECEIVED'] as any);
-      if (error) {
-        console.error('Error loading zone availability:', error);
-=======
       // Load inventory data from warehouse_inventory - include all available statuses
       const { data: inventoryData, error: inventoryError } = await supabase
         .from('warehouse_inventory')
@@ -205,7 +164,6 @@
           description: "Failed to load inventory data",
           variant: "destructive",
         });
->>>>>>> ce06b2ab
         return;
       }
       const map: Record<string, Record<string, { available: number; reserved: number; unit?: string }>> = {};
@@ -268,18 +226,6 @@
     } catch (e) { /* ignore */ }
   };
 
-<<<<<<< HEAD
-  const loadStorageZones = async () => {
-    try {
-      const { data, error } = await (supabase as any)
-        .from('bins')
-        .select('id, bin_code, location_type')
-        .in('location_type', ['RECEIVING_ZONE', 'STORAGE', 'DISPATCH_ZONE'] as any)
-        .order('location_type, bin_code');
-
-      if (error) {
-        console.error('Error loading storage zones:', error);
-=======
       console.log('Inventory data loaded:', inventoryData);
       console.log('Number of inventory records found:', inventoryData?.length || 0);
       console.log('Fabric IDs being searched:', fabricIds);
@@ -406,25 +352,11 @@
           console.log('Sample bins data:', allBins);
         }
         
->>>>>>> ce06b2ab
         toast({
           title: "Error",
           description: "Failed to load storage zones",
           variant: "destructive",
         });
-<<<<<<< HEAD
-        return;
-      }
-
-      const mapped: StorageZone[] = (data || []).map((b: any) => ({
-        id: b.id,
-        zone_name: b.bin_code,
-        zone_code: b.bin_code,
-        location: b.location_type,
-        available_quantity: 0
-      }));
-      setStorageZones(mapped);
-=======
       } else {
         console.log('Bin data loaded successfully:', binData);
       }
@@ -476,7 +408,6 @@
       // Initialize picking quantities to 0
       const initialQuantities: {[key: string]: number} = {};
       setPickingQuantities(initialQuantities);
->>>>>>> ce06b2ab
     } catch (error) {
       console.error('Error loading storage zones:', error);
       toast({
@@ -711,52 +642,6 @@
                           <span>{fabric.color} • {fabric.gsm} GSM</span>
                         </div>
                       </div>
-<<<<<<< HEAD
-                        </div>
-                      </CardContent>
-                      <CardContent className="space-y-3">
-                        {/* Zone-wise Availability Cards */}
-                        <div className="space-y-3">
-                          <div className="text-xs text-gray-600 font-medium">Available by Zone Type:</div>
-                          
-                          {/* Receiving Zone Card */}
-                          <div className="bg-blue-50 border border-blue-200 rounded-lg p-3">
-                            <div className="flex items-center justify-between">
-                              <div className="flex items-center space-x-2">
-                                <div className="w-3 h-3 bg-blue-500 rounded-full"></div>
-                                <span className="text-sm font-medium text-blue-800">Receiving Zone</span>
-                              </div>
-                              <span className="text-lg font-bold text-blue-900">
-                                {(() => {
-                                  const receivingZones = storageZones.filter(z => z.location === 'RECEIVING_ZONE');
-                                  const totalReceiving = receivingZones.reduce((sum, zone) => {
-                                    const zoneData = zoneAvailability[fabric.fabric_id]?.[zone.id];
-                                    return sum + (zoneData ? Math.max(0, (zoneData.available || 0) - (zoneData.reserved || 0)) : 0);
-                                  }, 0);
-                                  return totalReceiving.toFixed(2) + ' ' + (fabric.unit || 'units');
-                                })()}
-                              </span>
-                            </div>
-                          </div>
-
-                          {/* Storage Zone Card */}
-                          <div className="bg-green-50 border border-green-200 rounded-lg p-3">
-                            <div className="flex items-center justify-between">
-                              <div className="flex items-center space-x-2">
-                                <div className="w-3 h-3 bg-green-500 rounded-full"></div>
-                                <span className="text-sm font-medium text-green-800">Storage Zone</span>
-                              </div>
-                              <span className="text-lg font-bold text-green-900">
-                                {(() => {
-                                  const storageZoneBins = storageZones.filter(z => z.location === 'STORAGE');
-                                  const totalStorage = storageZoneBins.reduce((sum, zone) => {
-                                    const zoneData = zoneAvailability[fabric.fabric_id]?.[zone.id];
-                                    return sum + (zoneData ? Math.max(0, (zoneData.available || 0) - (zoneData.reserved || 0)) : 0);
-                                  }, 0);
-                                  return totalStorage.toFixed(2) + ' ' + (fabric.unit || 'units');
-                                })()}
-                              </span>
-=======
                       
                       {/* Inventory Summary Cards */}
                       <div className="grid grid-cols-2 md:grid-cols-4 gap-4 mt-4">
@@ -776,7 +661,6 @@
                             <div className="text-xs text-blue-600 mb-1">Storage Zone</div>
                             <div className="text-sm font-bold text-blue-800">
                               {storageZones.find(z => z.zone_code === 'STORAGE')?.available_quantity?.toFixed(2) || '0.00'} {fabric.unit}
->>>>>>> ce06b2ab
                             </div>
                           </div>
 
@@ -801,43 +685,6 @@
                           </div>
                         </div>
 
-<<<<<<< HEAD
-                        {/* Storage Zone Selection */}
-                        <div className="space-y-2">
-                          <Label className="text-xs">Pick from Storage Zone:</Label>
-                          <Select 
-                            value={selectedZones[fabric.fabric_id] || ''} 
-                            onValueChange={(value) => setSelectedZones(prev => ({
-                              ...prev,
-                              [fabric.fabric_id]: value
-                            }))}
-                          >
-                            <SelectTrigger className="h-8">
-                              <SelectValue placeholder="Select zone" />
-                            </SelectTrigger>
-                            <SelectContent>
-                              {storageZones
-                                .filter((zone) => {
-                                  const za = zoneAvailability[fabric.fabric_id]?.[zone.id];
-                                  const net = za ? Math.max(0, (za.available || 0) - (za.reserved || 0)) : 0;
-                                  return net > 0; // Only show zones with available quantity
-                                })
-                                .map((zone) => {
-                                  const za = zoneAvailability[fabric.fabric_id]?.[zone.id];
-                                  const net = za ? Math.max(0, (za.available || 0) - (za.reserved || 0)) : 0;
-                                  return (
-                                    <SelectItem key={zone.id} value={zone.id}>
-                                      <div className="flex items-center space-x-2">
-                                        <MapPin className="w-3 h-3" />
-                                        <span>{zone.zone_name}</span>
-                                        <span className="text-xs text-muted-foreground">({net.toFixed(2)} {za?.unit || fabric.unit})</span>
-                                      </div>
-                                    </SelectItem>
-                                  );
-                                })}
-                            </SelectContent>
-                          </Select>
-=======
                         {/* Storage Zones Section */}
                         <div className="border-t pt-6">
                           <h5 className="text-lg font-medium text-gray-900 mb-4">Storage Zones</h5>
@@ -908,7 +755,6 @@
                               </div>
                             );
                           })()}
->>>>>>> ce06b2ab
                         </div>
 
                         {/* Quantity Selection */}
