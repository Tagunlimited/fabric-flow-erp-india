import { useEffect, useState } from "react";
import { Card, CardContent, CardHeader, CardTitle } from "@/components/ui/card";
import { Badge } from "@/components/ui/badge";
import { Progress } from "@/components/ui/progress";
import { 
  TrendingUp, 
  TrendingDown, 
  Users, 
  ShoppingCart, 
  Package, 
  Factory, 
  CheckCircle,
  Truck,
  AlertTriangle,
  DollarSign,
  Clock,
  Target
} from "lucide-react";
<<<<<<< HEAD
import { getDashboardData, type DashboardData } from "@/lib/database";
import { cn } from "@/lib/utils";
=======
import { generateAllDummyData } from "@/lib/dummyData";
import { cn, formatCurrency } from "@/lib/utils";
>>>>>>> 39395a0d

interface DashboardMetric {
  title: string;
  value: string;
  change: string;
  trend: 'up' | 'down' | 'stable';
  icon: any;
  color: string;
}

interface QuickStat {
  label: string;
  value: number;
  total: number;
  color: string;
  icon: any;
}

export function Dashboard() {
  const [data, setData] = useState<DashboardData | null>(null);
  const [loading, setLoading] = useState(true);

  useEffect(() => {
    const fetchDashboardData = async () => {
      try {
        setLoading(true);
        const dashboardData = await getDashboardData();
        setData(dashboardData);
      } catch (error) {
        console.error('Error fetching dashboard data:', error);
      } finally {
        setLoading(false);
      }
    };

    fetchDashboardData();
  }, []);

  if (loading || !data) {
    return (
      <div className="space-y-6 animate-pulse">
        <div className="grid grid-cols-1 md:grid-cols-2 lg:grid-cols-4 gap-6">
          {[1, 2, 3, 4].map((i) => (
            <Card key={i} className="p-6">
              <div className="h-4 bg-muted rounded w-3/4 mb-4"></div>
              <div className="h-8 bg-muted rounded w-1/2 mb-2"></div>
              <div className="h-3 bg-muted rounded w-2/3"></div>
            </Card>
          ))}
        </div>
        <div className="grid grid-cols-1 lg:grid-cols-2 gap-6">
          {[1, 2].map((i) => (
            <Card key={i} className="p-6">
              <div className="h-6 bg-muted rounded w-1/3 mb-4"></div>
              <div className="h-40 bg-muted rounded"></div>
            </Card>
          ))}
        </div>
      </div>
    );
  }

  const metrics: DashboardMetric[] = [
    {
      title: "Total Revenue",
      value: `₹${(data.summary.totalRevenue / 100000).toFixed(1)}L`,
      change: "+12.5%",
      trend: "up",
      icon: DollarSign,
      color: "text-success"
    },
    {
      title: "Active Orders",
      value: (data.summary.pendingOrders + data.summary.inProductionOrders).toString(),
      change: "+8.2%",
      trend: "up",
      icon: ShoppingCart,
      color: "text-manufacturing"
    },
    {
      title: "Production Efficiency",
      value: `${Math.round(data.productionOrders.reduce((sum, order) => sum + (order.efficiency_percentage || 0), 0) / Math.max(data.productionOrders.length, 1))}%`,
      change: "-2.1%",
      trend: "down",
      icon: Factory,
      color: "text-warning"
    },
    {
      title: "Quality Pass Rate",
      value: `${Math.round((data.qualityChecks.filter((qc) => qc.status === 'passed').length / Math.max(data.qualityChecks.length, 1)) * 100)}%`,
      change: "+5.3%",
      trend: "up",
      icon: CheckCircle,
      color: "text-quality"
    }
  ];

  const quickStats: QuickStat[] = [
    {
      label: "Customers",
      value: data.summary.totalCustomers,
      total: data.summary.totalCustomers,
      color: "bg-accent",
      icon: Users
    },
    {
      label: "Products",
      value: data.summary.totalProducts,
      total: data.summary.totalProducts,
      color: "bg-inventory",
      icon: Package
    },
    {
      label: "Low Stock Items",
      value: data.summary.lowStockItems,
      total: data.summary.totalInventory,
      color: "bg-error",
      icon: AlertTriangle
    },
    {
      label: "Ready to Dispatch",
      value: data.orders.filter((order) => order.status === 'completed').length,
      total: data.summary.totalOrders,
      color: "bg-primary",
      icon: Truck
    }
  ];

  const recentOrders = (data.orders || [])
    .sort((a, b) => new Date(b.order_date).getTime() - new Date(a.order_date).getTime())
    .slice(0, 5);

  const getStatusColor = (status: string) => {
    switch (status) {
      case 'pending': return 'bg-yellow-100 text-yellow-800';
      case 'confirmed': return 'bg-blue-100 text-blue-800';
      case 'in_production': return 'bg-orange-100 text-orange-800';
      case 'quality_check': return 'bg-purple-100 text-purple-800';
      case 'ready': return 'bg-green-100 text-green-800';
      case 'dispatched': return 'bg-indigo-100 text-indigo-800';
      case 'delivered': return 'bg-emerald-100 text-emerald-800';
      default: return 'bg-gray-100 text-gray-800';
    }
  };

  return (
    <div className="space-y-6">
      {/* Header */}
      <div className="flex items-center justify-between">
        <div>
          <h1 className="text-3xl font-bold text-primary">
            Dashboard
          </h1>
          <p className="text-muted-foreground mt-1">
            Welcome back! Here's what's happening with your business today.
          </p>
        </div>
        <div className="flex items-center space-x-2 text-sm text-muted-foreground">
          <Clock className="w-4 h-4" />
          <span>Last updated: {new Date().toLocaleTimeString()}</span>
        </div>
      </div>

      {/* Key Metrics */}
      <div className="grid grid-cols-1 md:grid-cols-2 lg:grid-cols-4 gap-4">
        {metrics.map((metric, idx) => (
          <Card key={metric.title} className={cn(
            "relative overflow-hidden shadow-erp-md hover:shadow-erp-lg transition-all duration-300 hover:scale-105 group border-0",
            idx === 0 && "bg-green-100 text-green-900",
            idx === 1 && "bg-blue-100 text-blue-900",
            idx === 2 && "bg-yellow-100 text-yellow-900",
            idx === 3 && "bg-purple-100 text-purple-900"
          )}>
            <CardContent className="p-4">
              <div className="flex items-center justify-between">
                <div>
                  <p className="text-sm font-medium opacity-90">{metric.title}</p>
                  <p className="text-xl font-bold mt-1">{metric.value}</p>
                  <div className="flex items-center mt-2">
                    {metric.trend === 'up' ? (
                      <TrendingUp className="w-4 h-4 text-green-600 mr-1" />
                    ) : metric.trend === 'down' ? (
                      <TrendingDown className="w-4 h-4 text-red-600 mr-1" />
                    ) : null}
                    <span className={cn(
                      "text-sm font-medium",
                      metric.trend === 'up' ? 'text-green-700' : 
                      metric.trend === 'down' ? 'text-red-700' : 'text-gray-700'
                    )}>
                      {metric.change}
                    </span>
                  </div>
                </div>
                <div className="p-2 rounded-full bg-white/70 group-hover:scale-110 transition-transform">
                  <metric.icon className="w-5 h-5 text-gray-700" />
                </div>
              </div>
              <div className="absolute inset-0 bg-primary/5 opacity-0 group-hover:opacity-100 transition-opacity rounded-lg pointer-events-none" />
            </CardContent>
          </Card>
        ))}
      </div>

      {/* Quick Stats */}
      <div className="grid grid-cols-1 md:grid-cols-2 lg:grid-cols-4 gap-4">
        {quickStats.map((stat, idx) => (
          <Card key={stat.label} className={cn(
            "shadow-erp-md hover:shadow-erp-lg transition-all duration-300 hover:scale-105 border-0",
            idx === 0 && "bg-pink-100 text-pink-900",
            idx === 1 && "bg-indigo-100 text-indigo-900",
            idx === 2 && "bg-orange-100 text-orange-900",
            idx === 3 && "bg-red-100 text-red-900"
          )}>
            <CardContent className="p-4">
              <div className="flex items-center justify-between">
                <div>
                  <p className="text-sm opacity-90">{stat.label}</p>
                  <p className="text-lg font-bold">{stat.value}</p>
                </div>
                <div className="p-2 rounded-lg bg-white/70">
                  <stat.icon className="w-5 h-5 text-gray-700" />
                </div>
              </div>
              <div className="mt-3">
                <Progress 
                  value={(stat.value / stat.total) * 100} 
                  className="h-2 bg-gray-200"
                />
              </div>
            </CardContent>
          </Card>
        ))}
      </div>

      {/* Recent Orders & Production Status */}
      <div className="grid grid-cols-1 lg:grid-cols-2 gap-4">
        {/* Recent Orders */}
        <Card className="shadow-erp-md">
          <CardHeader>
            <CardTitle className="flex items-center">
              <ShoppingCart className="w-5 h-5 mr-2" />
              Recent Orders
            </CardTitle>
          </CardHeader>
          <CardContent>
            <div className="space-y-4">
              {recentOrders.map((order: any) => (
                <div key={order.id} className="flex items-center justify-between p-3 bg-muted rounded-lg hover:bg-muted/80 transition-colors">
                  <div>
                    <p className="font-medium">{order.orderNumber}</p>
                    <p className="text-sm text-muted-foreground">
                      {data.customers.find((c: any) => c.id === order.customerId)?.companyName}
                    </p>
                  </div>
                  <div className="text-right">
                    <Badge className={getStatusColor(order.status)}>
                      {order.status.replace('_', ' ')}
                    </Badge>
<<<<<<< HEAD
                    <p className="text-sm font-medium mt-1">₹{(order.total_amount || 0).toLocaleString()}</p>
=======
                     <p className="text-sm font-medium mt-1">{formatCurrency(order.totalAmount)}</p>
>>>>>>> 39395a0d
                  </div>
                </div>
              ))}
            </div>
          </CardContent>
        </Card>

        {/* Production Status */}
        <Card className="shadow-erp-md">
          <CardHeader>
            <CardTitle className="flex items-center">
              <Factory className="w-5 h-5 mr-2" />
              Production Status
              <Badge className="ml-2 bg-manufacturing text-manufacturing-foreground">
                Live
              </Badge>
            </CardTitle>
          </CardHeader>
          <CardContent>
            <div className="space-y-4">
              {['cutting', 'stitching', 'embroidery', 'quality_check'].map((stage) => {
                const stageOrders = (data.productionOrders || []).filter((order: any) => order.stage === stage);
                const percentage = Math.round((stageOrders.length / Math.max((data.productionOrders || []).length, 1)) * 100);
                const avgEfficiency = Math.round(
                  stageOrders.reduce((sum: number, order: any) => sum + (order.efficiency_percentage || 0), 0) / Math.max(stageOrders.length, 1)
                );
                
                return (
                  <div key={stage} className="space-y-2">
                    <div className="flex justify-between items-center">
                      <span className="text-sm font-medium capitalize">{stage.replace('_', ' ')}</span>
                      <div className="text-right">
                        <span className="text-sm text-muted-foreground">{stageOrders.length} orders</span>
                        <span className="text-xs text-muted-foreground block">
                          {avgEfficiency || 0}% efficiency
                        </span>
                      </div>
                    </div>
                    <Progress value={percentage} className="h-2" />
                  </div>
                );
              })}
            </div>
          </CardContent>
        </Card>
      </div>

      {/* System Overview */}
      <Card className="shadow-erp-md">
        <CardHeader>
          <CardTitle className="flex items-center">
            <Target className="w-5 h-5 mr-2" />
            System Overview
            <Badge className="ml-2 bg-success text-success-foreground">
              {(data.summary.totalCustomers + data.summary.totalOrders + data.summary.totalProducts + data.summary.totalEmployees).toLocaleString()} Records
            </Badge>
          </CardTitle>
        </CardHeader>
        <CardContent>
          <div className="grid grid-cols-2 md:grid-cols-4 lg:grid-cols-7 gap-3 text-center">
            <div className="p-4 bg-gradient-subtle rounded-lg">
              <p className="text-2xl font-bold text-accent">{data.summary.totalEmployees}</p>
              <p className="text-sm text-muted-foreground">Users</p>
            </div>
            <div className="p-4 bg-gradient-subtle rounded-lg">
              <p className="text-2xl font-bold text-manufacturing">{data.summary.totalCustomers}</p>
              <p className="text-sm text-muted-foreground">Customers</p>
            </div>
            <div className="p-4 bg-gradient-subtle rounded-lg">
              <p className="text-2xl font-bold text-inventory">{data.summary.totalProducts}</p>
              <p className="text-sm text-muted-foreground">Products</p>
            </div>
            <div className="p-4 bg-gradient-subtle rounded-lg">
              <p className="text-2xl font-bold text-primary">{data.summary.totalOrders}</p>
              <p className="text-sm text-muted-foreground">Orders</p>
            </div>
            <div className="p-4 bg-gradient-subtle rounded-lg">
              <p className="text-2xl font-bold text-warning">{data.productionOrders.length}</p>
              <p className="text-sm text-muted-foreground">Production</p>
            </div>
            <div className="p-4 bg-gradient-subtle rounded-lg">
              <p className="text-2xl font-bold text-quality">{(data.qualityChecks || []).length}</p>
              <p className="text-sm text-muted-foreground">QC Checks</p>
            </div>
            <div className="p-4 bg-gradient-subtle rounded-lg">
              <p className="text-2xl font-bold text-success">{data.summary.totalInventory}</p>
              <p className="text-sm text-muted-foreground">Inventory</p>
            </div>
          </div>
        </CardContent>
      </Card>
    </div>
  );
}<|MERGE_RESOLUTION|>--- conflicted
+++ resolved
@@ -16,13 +16,9 @@
   Clock,
   Target
 } from "lucide-react";
-<<<<<<< HEAD
+
 import { getDashboardData, type DashboardData } from "@/lib/database";
 import { cn } from "@/lib/utils";
-=======
-import { generateAllDummyData } from "@/lib/dummyData";
-import { cn, formatCurrency } from "@/lib/utils";
->>>>>>> 39395a0d
 
 interface DashboardMetric {
   title: string;
@@ -281,11 +277,9 @@
                     <Badge className={getStatusColor(order.status)}>
                       {order.status.replace('_', ' ')}
                     </Badge>
-<<<<<<< HEAD
-                    <p className="text-sm font-medium mt-1">₹{(order.total_amount || 0).toLocaleString()}</p>
-=======
+
                      <p className="text-sm font-medium mt-1">{formatCurrency(order.totalAmount)}</p>
->>>>>>> 39395a0d
+
                   </div>
                 </div>
               ))}
