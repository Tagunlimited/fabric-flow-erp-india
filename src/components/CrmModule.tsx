import { useState, useEffect } from "react";
import { Card, CardContent, CardHeader, CardTitle } from "@/components/ui/card";
import { Button } from "@/components/ui/button";
import { Badge } from "@/components/ui/badge";
import { Input } from "@/components/ui/input";
import { 
  Search, 
  Plus, 
  Phone, 
  Mail, 
  MapPin, 
  Building, 
  Star,
  Filter,
  Download,
  Users
} from "lucide-react";
import { getCustomers, type Customers } from "@/lib/database";

export function CrmModule() {
  const [customers, setCustomers] = useState<Customer[]>([]);
  const [searchTerm, setSearchTerm] = useState("");
  const [selectedTier, setSelectedTier] = useState<string>("all");
  const [loading, setLoading] = useState(true);

  useEffect(() => {
    const fetchCustomers = async () => {
      try {
        setLoading(true);
        const customersData = await getCustomers();
        setCustomers(customersData);
      } catch (error) {
        console.error('Error fetching customers:', error);
      } finally {
        setLoading(false);
      }
    };

    fetchCustomers();
  }, []);

  const filteredCustomers = customers.filter(customer => {
    const matchesSearch = customer.company_name.toLowerCase().includes(searchTerm.toLowerCase()) ||
                         (customer.email && customer.email.toLowerCase().includes(searchTerm.toLowerCase())) ||
                         (customer.phone && customer.phone.includes(searchTerm));
    
    const matchesTier = selectedTier === "all" || (customer.customer_tier && customer.customer_tier.toLowerCase() === selectedTier.toLowerCase());
    
    return matchesSearch && matchesTier;
  });

  const tierCounts = {
    all: customers.length,
    gold: customers.filter(c => c.customer_tier === 'gold').length,
    silver: customers.filter(c => c.customer_tier === 'silver').length,
    bronze: customers.filter(c => c.customer_tier === 'bronze').length
  };

  const getTierColor = (tier: string) => {
    switch (tier.toLowerCase()) {
      case 'gold': return 'bg-yellow-100 text-yellow-800';
      case 'silver': return 'bg-gray-100 text-gray-800';
      case 'bronze': return 'bg-orange-100 text-orange-800';
      default: return 'bg-blue-100 text-blue-800';
    }
  };

  const getVolumeColor = (volume: string) => {
    switch (volume.toLowerCase()) {
      case 'high': return 'bg-green-100 text-green-800';
      case 'medium': return 'bg-yellow-100 text-yellow-800';
      case 'low': return 'bg-red-100 text-red-800';
      default: return 'bg-gray-100 text-gray-800';
    }
  };

  if (loading) {
    return (
      <div className="space-y-6">
        <div className="flex items-center justify-between">
          <div className="h-8 bg-muted rounded w-48"></div>
          <div className="h-10 bg-muted rounded w-32"></div>
        </div>
        <div className="grid grid-cols-1 md:grid-cols-2 lg:grid-cols-4 gap-4">
          {[1, 2, 3, 4].map((i) => (
            <Card key={i} className="p-4 animate-pulse">
              <div className="h-4 bg-muted rounded w-3/4 mb-2"></div>
              <div className="h-8 bg-muted rounded w-1/2"></div>
            </Card>
          ))}
        </div>
      </div>
    );
  }

  return (
    <div className="space-y-6">
      {/* Header */}
      <div className="flex items-center justify-between">
        <div>
          <h1 className="text-3xl font-bold text-primary">
            Customer Relationship Management
          </h1>
          <p className="text-muted-foreground mt-1">
            Manage your customer relationships and track business opportunities
          </p>
        </div>
        <div className="flex items-center space-x-2">
          <Button variant="outline" size="sm">
            <Download className="w-4 h-4 mr-2" />
            Export
          </Button>
          <Button className="bg-primary hover:bg-primary/90">
            <Plus className="w-4 h-4 mr-2" />
            Add Customer
          </Button>
        </div>
      </div>

      {/* Stats Cards */}
      <div className="grid grid-cols-1 md:grid-cols-2 lg:grid-cols-4 gap-4">
        <Card className="shadow-erp-md">
          <CardContent className="p-4">
            <div className="flex items-center justify-between">
              <div>
                <p className="text-sm text-muted-foreground">Total Customers</p>
                <p className="text-2xl font-bold">{customers.length}</p>
              </div>
              <div className="p-2 bg-accent rounded-lg">
                <Users className="w-5 h-5 text-white" />
              </div>
            </div>
          </CardContent>
        </Card>
        
        <Card className="shadow-erp-md">
          <CardContent className="p-4">
            <div className="flex items-center justify-between">
              <div>
                <p className="text-sm text-muted-foreground">Gold Customers</p>
                <p className="text-2xl font-bold">{tierCounts.gold}</p>
              </div>
              <div className="p-2 bg-yellow-500 rounded-lg">
                <Star className="w-5 h-5 text-white" />
              </div>
            </div>
          </CardContent>
        </Card>
        
        <Card className="shadow-erp-md">
          <CardContent className="p-4">
            <div className="flex items-center justify-between">
              <div>
                <p className="text-sm text-muted-foreground">Outstanding Amount</p>
<<<<<<< HEAD
                <p className="text-2xl font-bold">
                  ₹{Math.round(customers.reduce((sum, c) => sum + (c.outstanding_amount || 0), 0) / 1000)}K
                </p>
=======
                 <p className="text-2xl font-bold">
                   ₹{Math.round(customers.reduce((sum, c) => sum + c.outstandingAmount, 0) / 1000)}K
                 </p>
>>>>>>> 39395a0d
              </div>
              <div className="p-2 bg-red-500 rounded-lg">
                <Building className="w-5 h-5 text-white" />
              </div>
            </div>
          </CardContent>
        </Card>
        
        <Card className="shadow-erp-md">
          <CardContent className="p-4">
            <div className="flex items-center justify-between">
              <div>
                <p className="text-sm text-muted-foreground">Credit Limit</p>
<<<<<<< HEAD
                <p className="text-2xl font-bold">
                  ₹{Math.round(customers.reduce((sum, c) => sum + (c.credit_limit || 0), 0) / 1000000)}M
                </p>
=======
                 <p className="text-2xl font-bold">
                   ₹{Math.round(customers.reduce((sum, c) => sum + c.creditLimit, 0) / 1000000)}M
                 </p>
>>>>>>> 39395a0d
              </div>
              <div className="p-2 bg-green-500 rounded-lg">
                <Building className="w-5 h-5 text-white" />
              </div>
            </div>
          </CardContent>
        </Card>
      </div>

      {/* Filters */}
      <Card className="shadow-erp-md">
        <CardContent className="p-4">
          <div className="flex flex-col md:flex-row gap-4">
            <div className="relative flex-1">
              <Search className="absolute left-3 top-1/2 transform -translate-y-1/2 text-muted-foreground w-4 h-4" />
              <Input
                placeholder="Search customers..."
                value={searchTerm}
                onChange={(e) => setSearchTerm(e.target.value)}
                className="pl-10"
              />
            </div>
            <div className="flex gap-2">
              {[
                { key: 'all', label: 'All', count: tierCounts.all },
                { key: 'gold', label: 'Gold', count: tierCounts.gold },
                { key: 'silver', label: 'Silver', count: tierCounts.silver },
                { key: 'bronze', label: 'Bronze', count: tierCounts.bronze }
              ].map(tier => (
                <Button
                  key={tier.key}
                  variant={selectedTier === tier.key ? "default" : "outline"}
                  size="sm"
                  onClick={() => setSelectedTier(tier.key)}
                  className={selectedTier === tier.key ? "bg-gradient-primary" : ""}
                >
                  {tier.label} ({tier.count})
                </Button>
              ))}
            </div>
          </div>
        </CardContent>
      </Card>

      {/* Customer List */}
      <div className="grid grid-cols-1 md:grid-cols-2 lg:grid-cols-3 gap-6">
        {filteredCustomers.map((customer) => (
          <Card key={customer.id} className="shadow-erp-md hover:shadow-erp-lg transition-shadow">
            <CardHeader className="pb-3">
              <div className="flex items-start justify-between">
                <div>
                  <CardTitle className="text-lg">{customer.company_name}</CardTitle>
                  <p className="text-sm text-muted-foreground">ID: {customer.id}</p>
                </div>
                <div className="flex gap-2">
                  <Badge className={getTierColor(customer.customer_tier || '')}>
                    {customer.customer_tier || 'N/A'}
                  </Badge>
                  <Badge className={getVolumeColor(customer.customer_type || '')}>
                    {customer.customer_type || 'N/A'}
                  </Badge>
                </div>
              </div>
            </CardHeader>
            <CardContent className="space-y-3">
              <div className="flex items-center text-sm text-muted-foreground">
                <Phone className="w-4 h-4 mr-2" />
                {customer.phone || 'N/A'}
              </div>
              <div className="flex items-center text-sm text-muted-foreground">
                <Mail className="w-4 h-4 mr-2" />
                {customer.email || 'N/A'}
              </div>
              <div className="flex items-center text-sm text-muted-foreground">
                <MapPin className="w-4 h-4 mr-2" />
                {customer.city || 'N/A'}, {customer.state || 'N/A'}
              </div>
              <div className="flex items-center text-sm text-muted-foreground">
                <Building className="w-4 h-4 mr-2" />
                GST: {customer.gstin}
              </div>
              
              <div className="pt-3 border-t space-y-2">
                <div className="flex justify-between items-center">
                  <div>
                    <p className="text-sm font-medium">Total Orders</p>
                    <p className="text-lg font-bold">{customer.total_orders || 0}</p>
                  </div>
                  <div className="text-right">
                    <p className="text-sm text-muted-foreground">Outstanding</p>
                    <p className="text-lg font-bold text-red-600">
<<<<<<< HEAD
                      ₹{(customer.outstanding_amount || 0).toLocaleString()}
=======
                      ₹{customer.outstandingAmount.toLocaleString('en-IN')}
>>>>>>> 39395a0d
                    </p>
                  </div>
                </div>
                <div className="flex justify-between items-center">
                  <div>
                    <p className="text-sm font-medium">Credit Limit</p>
                    <p className="text-lg font-bold text-green-600">
<<<<<<< HEAD
                      ₹{(customer.credit_limit || 0).toLocaleString()}
=======
                      ₹{customer.totalBilledAmount.toLocaleString('en-IN')}
>>>>>>> 39395a0d
                    </p>
                  </div>
                </div>
              </div>
              
              <div className="flex gap-2 pt-2">
                <Button size="sm" className="flex-1">
                  View Details
                </Button>
                <Button size="sm" variant="outline" className="flex-1">
                  Edit
                </Button>
              </div>
            </CardContent>
          </Card>
        ))}
      </div>

      {filteredCustomers.length === 0 && (
        <div className="text-center py-12">
          <Users className="w-16 h-16 text-muted-foreground mx-auto mb-4" />
          <h3 className="text-lg font-semibold mb-2">No customers found</h3>
          <p className="text-muted-foreground">
            Try adjusting your search criteria or add a new customer.
          </p>
        </div>
      )}
    </div>
  );
}<|MERGE_RESOLUTION|>--- conflicted
+++ resolved
@@ -152,15 +152,12 @@
             <div className="flex items-center justify-between">
               <div>
                 <p className="text-sm text-muted-foreground">Outstanding Amount</p>
-<<<<<<< HEAD
-                <p className="text-2xl font-bold">
-                  ₹{Math.round(customers.reduce((sum, c) => sum + (c.outstanding_amount || 0), 0) / 1000)}K
-                </p>
-=======
+
+
                  <p className="text-2xl font-bold">
                    ₹{Math.round(customers.reduce((sum, c) => sum + c.outstandingAmount, 0) / 1000)}K
                  </p>
->>>>>>> 39395a0d
+
               </div>
               <div className="p-2 bg-red-500 rounded-lg">
                 <Building className="w-5 h-5 text-white" />
@@ -174,15 +171,11 @@
             <div className="flex items-center justify-between">
               <div>
                 <p className="text-sm text-muted-foreground">Credit Limit</p>
-<<<<<<< HEAD
-                <p className="text-2xl font-bold">
-                  ₹{Math.round(customers.reduce((sum, c) => sum + (c.credit_limit || 0), 0) / 1000000)}M
-                </p>
-=======
+
                  <p className="text-2xl font-bold">
                    ₹{Math.round(customers.reduce((sum, c) => sum + c.creditLimit, 0) / 1000000)}M
                  </p>
->>>>>>> 39395a0d
+
               </div>
               <div className="p-2 bg-green-500 rounded-lg">
                 <Building className="w-5 h-5 text-white" />
@@ -274,11 +267,9 @@
                   <div className="text-right">
                     <p className="text-sm text-muted-foreground">Outstanding</p>
                     <p className="text-lg font-bold text-red-600">
-<<<<<<< HEAD
-                      ₹{(customer.outstanding_amount || 0).toLocaleString()}
-=======
+
                       ₹{customer.outstandingAmount.toLocaleString('en-IN')}
->>>>>>> 39395a0d
+
                     </p>
                   </div>
                 </div>
@@ -286,11 +277,9 @@
                   <div>
                     <p className="text-sm font-medium">Credit Limit</p>
                     <p className="text-lg font-bold text-green-600">
-<<<<<<< HEAD
-                      ₹{(customer.credit_limit || 0).toLocaleString()}
-=======
+
                       ₹{customer.totalBilledAmount.toLocaleString('en-IN')}
->>>>>>> 39395a0d
+
                     </p>
                   </div>
                 </div>
