import React, { useState, useEffect, useMemo, useRef } from 'react';
import { useNavigate, useParams, useSearchParams, useLocation } from 'react-router-dom';
import { supabase } from '@/integrations/supabase/client';
import { Button } from '@/components/ui/button';
import { Input } from '@/components/ui/input';
import { Label } from '@/components/ui/label';
import { Textarea } from '@/components/ui/textarea';
import { Table, TableBody, TableCell, TableHead, TableHeader, TableRow } from '@/components/ui/table';
import { Select, SelectContent, SelectItem, SelectTrigger, SelectValue } from '@/components/ui/select';
import { Badge } from '@/components/ui/badge';
import { Card, CardContent, CardHeader, CardTitle } from '@/components/ui/card';
import { Trash2, Plus, ExternalLink, X, ArrowLeft, Printer, Download, Share2 } from 'lucide-react';
import { toast } from 'sonner';
import jsPDF from 'jspdf';
import html2canvas from 'html2canvas';
import { ProductImage } from '@/components/ui/OptimizedImage';
import { convertImageToBase64WithCache, createFallbackLogo } from '@/utils/imageUtils';

type CompanySettings = {
  company_name: string;
  address: string;
  city: string;
  state: string;
  pincode: string;
  logo_url?: string;
  gstin: string;
  contact_phone: string;
  contact_email: string;
};

type LineItem = {
  id?: string;
  item_type: 'fabric' | 'item' | 'product' | 'Zipper' | 'Drawcord' | 'Laces' | string;
  item_id: string;
  item_name: string;
  item_image_url?: string | null;
  quantity: number;
  unit_price: number;
  total_price: number;
  gst_rate?: number;
  gst_amount?: number;
  line_total?: number;
  unit_of_measure?: string;
  notes?: string;
  attributes?: Record<string, any> | null;
  fabricSelections?: { color: string; gsm: string; quantity: number }[];
  itemSelections?: { id: string; label: string; image_url?: string | null; quantity: number; price: number }[];
  item_category?: string | null;
  // Fabric-specific fields
  fabric_name?: string;
  fabric_color?: string;
  fabric_gsm?: string;
};

type PurchaseOrder = {
  id?: string;
  po_number?: string;
  supplier_id: string;
  order_date: string;
  status: 'draft' | 'sent' | 'confirmed' | 'cancelled';
  terms_conditions?: string;
  notes?: string;
  delivery_address?: string;
  expected_delivery_date?: string;
};

type Supplier = {
  id: string;
  name: string;
  supplier_name?: string;
  supplier_code?: string;
  email?: string;
  phone?: string;
  address?: string;
  gstin?: string;
  gst_number?: string;
  primary_contact_name?: string;
  primary_contact_phone?: string;
  primary_contact_email?: string;
  billing_address_line1?: string;
  billing_address_line2?: string;
  billing_address_city?: string;
  billing_address_state?: string;
  billing_address_pincode?: string;
  pan?: string;
};

function numberToWords(num: number): string {
  const ones = ['', 'One', 'Two', 'Three', 'Four', 'Five', 'Six', 'Seven', 'Eight', 'Nine'];
  const tens = ['', '', 'Twenty', 'Thirty', 'Forty', 'Fifty', 'Sixty', 'Seventy', 'Eighty', 'Ninety'];
  const teens = ['Ten', 'Eleven', 'Twelve', 'Thirteen', 'Fourteen', 'Fifteen', 'Sixteen', 'Seventeen', 'Eighteen', 'Nineteen'];

  if (num === 0) return 'Zero';
  if (num < 10) return ones[num];
  if (num < 20) return teens[num - 10];
  if (num < 100) return tens[Math.floor(num / 10)] + (num % 10 ? ' ' + ones[num % 10] : '');
  if (num < 1000) return ones[Math.floor(num / 100)] + ' Hundred' + (num % 100 ? ' ' + numberToWords(num % 100) : '');
  if (num < 100000) return numberToWords(Math.floor(num / 1000)) + ' Thousand' + (num % 1000 ? ' ' + numberToWords(num % 1000) : '');
  if (num < 10000000) return numberToWords(Math.floor(num / 100000)) + ' Lakh' + (num % 100000 ? ' ' + numberToWords(num % 100000) : '');
  return numberToWords(Math.floor(num / 10000000)) + ' Crore' + (num % 10000000 ? ' ' + numberToWords(num % 10000000) : '');
}

export function PurchaseOrderForm() {
  const navigate = useNavigate();
  const { id } = useParams();
  const [searchParams] = useSearchParams();
  const isEditMode = !!id && searchParams.get('edit') === '1';
  const isReadOnly = !!id && !isEditMode;
  const printRef = useRef<HTMLDivElement>(null);
  
  // Check for BOM data in URL params and location state
  const location = useLocation();
  const bomParam = searchParams.get('bom');
  const [bomData, setBomData] = useState<any>(null);

  const [loading, setLoading] = useState(false);
  const [suppliers, setSuppliers] = useState<Supplier[]>([]);
  const [suppliersMap, setSuppliersMap] = useState<Record<string, Supplier>>({});
  const [companySettings, setCompanySettings] = useState<CompanySettings | null>(null);
  const [logoBase64, setLogoBase64] = useState<string | null>(null);
  const logoCache = useRef<Map<string, string>>(new Map());
  const [po, setPo] = useState<PurchaseOrder>({
    supplier_id: '',
    order_date: new Date().toISOString().slice(0, 10),
    status: 'draft',
    delivery_address: '',
    expected_delivery_date: '',
  });
  const [items, setItems] = useState<LineItem[]>([]);
  // Option lists by type
  const [fabricOptions, setFabricOptions] = useState<{ id: string; label: string; image_url?: string | null }[]>([]);
  const [itemOptions, setItemOptions] = useState<{ id: string; label: string; image_url?: string | null; item_type?: string; uom?: string; gst_rate?: number; type?: string }[]>([]);
  const [productOptions, setProductOptions] = useState<{ id: string; label: string; image_url?: string | null }[]>([]);
  const [itemTypeOptions, setItemTypeOptions] = useState<string[]>([]);

  // Process BOM data from URL params
  useEffect(() => {
    if (bomParam) {
      try {
        const parsed = JSON.parse(decodeURIComponent(bomParam));
        setBomData(parsed);
        console.log('BOM data loaded from URL params:', parsed);
      } catch (e) {
        console.error('Failed to parse BOM data:', e);
      }
    }
  }, [bomParam]);

  // Process BOM data from location state
  useEffect(() => {
    if (location.state?.bomData) {
      console.log('BOM data received from location state:', location.state.bomData);
      console.log('BOM items received from location state:', location.state.bomItems);
      console.log('BOM items count:', location.state.bomItems?.length);
      console.log('BOM items details:', location.state.bomItems?.map((item: any) => ({
        item_name: item.item_name,
        item_type: item.item_type,
        category: item.category,
        qty_total: item.qty_total,
        to_order: item.to_order
      })));
      setBomData({
        ...location.state.bomData,
        items: location.state.bomItems || location.state.bomData.items || []
      });
    }
  }, [location.state]);

  // Load BOM data into form
  useEffect(() => {
    if (bomData && (fabricOptions.length > 0 || itemOptions.length > 0)) {
      console.log('Processing BOM data:', bomData);
      console.log('Fabric options loaded:', fabricOptions.length);
      console.log('Item options loaded:', itemOptions.length);
      // Pre-fill items from BOM data
      const bomItems = bomData.items || [];
      console.log('Processing BOM items:', {
        count: bomItems.length,
        items: bomItems.map((item: any) => ({
          item_name: item.item_name,
          item_type: item.item_type,
          category: item.category,
          qty_total: item.qty_total,
          to_order: item.to_order
        }))
      });
      const formattedItems = bomItems.map((item: any) => {
        console.log('Processing BOM item:', item);
        
        if (item.item_type === 'fabric' || item.category === 'Fabric') {
          // Handle fabric items with color and GSM
          const fabricSelections = item.fabricSelections || [];
          const firstSelection = fabricSelections[0] || {};
          
          // Parse fabric details from item_name if not available in separate fields
          let fabricName = item.fabric_name || firstSelection.fabric_name || '';
          let fabricColor = item.fabric_color || firstSelection.color || '';
          let fabricGsm = item.fabric_gsm || firstSelection.gsm || '';
          
          // If fabric details are not available, try to parse from item_name
          if (!fabricColor || !fabricGsm) {
            const itemNameParts = item.item_name?.split(' - ') || [];
            if (itemNameParts.length >= 3) {
              fabricName = fabricName || itemNameParts[0]?.trim();
              fabricColor = fabricColor || itemNameParts[1]?.trim();
              fabricGsm = fabricGsm || itemNameParts[2]?.replace('GSM', '').trim();
            }
          }
          
          console.log('Parsed fabric details:', {
            original: { fabric_name: item.fabric_name, fabric_color: item.fabric_color, fabric_gsm: item.fabric_gsm },
            parsed: { fabricName, fabricColor, fabricGsm },
            itemName: item.item_name
          });
          
        // Find the fabric in fabricOptions to get the GST rate and image
        let fabricOption = fabricOptions.find(f => 
          f.fabric_name === fabricName && 
          f.color === fabricColor && 
          f.gsm === fabricGsm
        );
        
        // If not found with exact match, try to find by fabric name only
        if (!fabricOption && fabricName) {
          fabricOption = fabricOptions.find(f => f.fabric_name === fabricName);
        }
        
        // If still not found, try to find by item name
        if (!fabricOption && item.item_name) {
          fabricOption = fabricOptions.find(f => f.fabric_name === item.item_name);
        }
          
          // Debug logging
          console.log('Processing fabric item:', {
            itemName: item.item_name,
            firstSelection,
            fabricOption,
            fabricOptionsCount: fabricOptions.length
          });
          
          return {
            item_type: 'fabric',
            item_id: item.item_id || '',
            item_name: fabricName || item.item_name || '',
            item_image_url: fabricOption?.image_url || item.item_image_url || null,
            quantity: item.qty_total || item.to_order || item.quantity || 0,
            unit_price: item.unit_price || 0,
            total_price: 0,
            gst_rate: fabricOption?.gst_rate || item.gst_rate || 18,
            gst_amount: 0,
            line_total: 0,
            unit_of_measure: item.unit_of_measure || 'Kgs',
            // Store fabric-specific data with parsed values
            fabric_name: fabricName || 'Unknown Fabric',
            fabric_color: fabricColor || 'N/A',
            fabric_gsm: fabricGsm || 'N/A',
            fabricSelections: fabricSelections,
            attributes: {
              colorsList: fabricColor ? [fabricColor] : (fabricOption?.color ? [fabricOption.color] : []),
              gsmList: fabricGsm ? [fabricGsm] : (fabricOption?.gsm ? [fabricOption.gsm] : []),
              description: item.item_name || 'Fabric Item'
            }
          };
        } else {
          // Handle regular items
          // Find the item in itemOptions to get the GST rate, image, and type
          let itemOption = itemOptions.find(i => i.id === item.item_id);
          
          // If not found by ID, try to find by name
          if (!itemOption && item.item_name) {
            itemOption = itemOptions.find(i => i.label === item.item_name);
          }
          
          // If still not found, try partial name matching
          if (!itemOption && item.item_name) {
            itemOption = itemOptions.find(i => 
              i.label.toLowerCase().includes(item.item_name.toLowerCase()) ||
              item.item_name.toLowerCase().includes(i.label.toLowerCase())
            );
          }
          
          console.log(`Processing item ${item.item_name}:`, {
            itemId: item.item_id,
            itemOption: itemOption,
            itemOptionsCount: itemOptions.length,
            itemOptions: itemOptions.map(i => ({ id: i.id, name: i.label, image: i.image_url, type: i.item_type })),
            itemOptionFull: itemOption,
            originalImageUrl: item.item_image_url
          });
          
          return {
            item_type: 'item',
            item_id: item.item_id || '',
            item_name: item.item_name || '',
            item_image_url: itemOption?.image_url || item.item_image_url || null,
            quantity: item.qty_total || item.to_order || item.quantity || 0,
            unit_price: item.unit_price || 0,
            total_price: 0,
            gst_rate: itemOption?.gst_rate || item.gst_rate || 18,
            gst_amount: 0,
            line_total: 0,
            unit_of_measure: item.unit_of_measure || 'pcs',
            item_category: itemOption?.item_type || item.item_category || null,
            itemSelections: item.itemSelections || []
          };
        }
      });
      
      // Recalculate totals for all items after loading from BOM
      const itemsWithTotals = formattedItems.map(item => recalculateItemTotals(item));
      setItems(itemsWithTotals);
      console.log('Items loaded from BOM:', itemsWithTotals);
    }
  }, [bomData, fabricOptions, itemOptions]);

  // Enrich existing items with options data when options are loaded
  useEffect(() => {
    if (items.length > 0 && (fabricOptions.length > 0 || itemOptions.length > 0)) {
      console.log('Enriching items with options data:', {
        itemsCount: items.length,
        fabricOptionsCount: fabricOptions.length,
        itemOptionsCount: itemOptions.length,
        items: items.map(i => ({ id: i.item_id, name: i.item_name, currentImage: i.item_image_url, currentType: i.item_category })),
        itemOptions: itemOptions.map(i => ({ id: i.id, name: i.label, image: i.image_url, type: i.item_type }))
      });
      
      const enrichedItems = items.map(item => {
        // Find the item in options to get additional data
        let itemOption = itemOptions.find(i => i.id === item.item_id);
        let fabricOption = null;
        
        // For fabric items, search by fabric details instead of item_id
        if (item.item_type === 'fabric' || item.category === 'Fabric') {
          fabricOption = fabricOptions.find(f => 
            f.fabric_name === item.fabric_name && 
            f.color === item.fabric_color && 
            f.gsm === item.fabric_gsm
          );
          
          // If not found with exact match, try by fabric name only
          if (!fabricOption && item.fabric_name) {
            fabricOption = fabricOptions.find(f => f.fabric_name === item.fabric_name);
          }
          
          // If still not found, try by item name
          if (!fabricOption && item.item_name) {
            fabricOption = fabricOptions.find(f => f.fabric_name === item.item_name);
          }
        } else {
          // For non-fabric items, search by ID
          fabricOption = fabricOptions.find(f => f.id === item.item_id);
        }
        
        // If not found by ID, try to find by name
        if (!itemOption && item.item_name) {
          itemOption = itemOptions.find(i => i.label === item.item_name);
        }
        
        // If still not found, try partial name matching
        if (!itemOption && item.item_name) {
          itemOption = itemOptions.find(i => 
            i.label.toLowerCase().includes(item.item_name.toLowerCase()) ||
            item.item_name.toLowerCase().includes(i.label.toLowerCase())
          );
        }
        if (!fabricOption && item.item_name) {
          fabricOption = fabricOptions.find(f => 
            f.fabric_name.toLowerCase().includes(item.item_name.toLowerCase()) ||
            item.item_name.toLowerCase().includes(f.fabric_name.toLowerCase())
          );
        }
        
        console.log(`Enriching item ${item.item_name}:`, {
          itemId: item.item_id,
          itemOption: itemOption,
          fabricOption: fabricOption,
          currentImage: item.item_image_url,
          currentType: item.item_category,
          itemOptionImage: itemOption?.image_url,
          itemOptionType: itemOption?.item_type,
          fabricOptionImage: fabricOption?.image_url,
          itemOptionFull: itemOption,
          fabricOptionFull: fabricOption
        });
        
        // Determine the best image URL to use
        const bestImageUrl = item.item_image_url || itemOption?.image_url || fabricOption?.image_url || null;
        
        return {
          ...item,
          // Ensure item_id is resolved from options if missing (prevents NOT NULL violations)
          item_id: item.item_id || itemOption?.id || fabricOption?.id || '',
          // Enrich with data from options if available and not already set
          item_image_url: bestImageUrl,
          item_category: item.item_category || itemOption?.item_type || null,
          // Also update fabric-specific fields if this is a fabric item
          ...(item.item_type === 'fabric' && {
            fabric_color: item.fabric_color || fabricOption?.color || 'N/A',
            fabric_gsm: item.fabric_gsm || fabricOption?.gsm || 'N/A',
            fabric_name: item.fabric_name || fabricOption?.fabric_name || item.item_name
          })
        };
      });
      
      // Only update if there are changes
      const hasChanges = enrichedItems.some((item, index) => 
        item.item_image_url !== items[index].item_image_url || 
        item.item_category !== items[index].item_category
      );
      
      console.log('Has changes:', hasChanges);
      
      if (hasChanges) {
        console.log('Updating items with enriched data');
        setItems(enrichedItems);
      }
    }
  }, [fabricOptions, itemOptions, items.length]); // Only depend on length to avoid infinite loops

  useEffect(() => {
    fetchSuppliers();
    fetchCompanySettings();
    fetchOptions();
    if (id) {
      fetchPurchaseOrder();
    }
  }, [id]);

  // Function to recalculate totals for an item
  const recalculateItemTotals = (item: LineItem) => {
    const subtotal = item.quantity * item.unit_price;
    const gstAmount = subtotal * (item.gst_rate || 0) / 100;
    const lineTotal = subtotal + gstAmount;
    
    return { 
      ...item,
      total_price: subtotal,
      gst_amount: gstAmount,
      line_total: lineTotal,
    };
  };

  // Function to generate PO number
  const generatePONumber = () => {
    const timestamp = Date.now();
    return `PO-${timestamp}`;
  };

  // PDF Generation Functions
  const generatePDF = async () => {
    try {
      toast.loading('Generating PDF...');
      
      // Ensure logo is converted to base64
      if (companySettings?.logo_url && !logoBase64) {
        await convertLogoToBase64(companySettings.logo_url);
      }
      
      console.log('PDF - Company Settings:', companySettings);
      console.log('PDF - Suppliers:', suppliers);
      console.log('PDF - Suppliers Map:', suppliersMap);
      console.log('PDF - PO Supplier ID:', po.supplier_id);
      console.log('PDF - Selected Supplier:', suppliersMap[po.supplier_id]);
      
      // Create a temporary div with the formatted content
      const tempDiv = document.createElement('div');
      tempDiv.style.position = 'absolute';
      tempDiv.style.left = '-9999px';
      tempDiv.style.top = '0';
      tempDiv.style.width = '210mm'; // A4 width
      tempDiv.style.backgroundColor = '#ffffff';
      tempDiv.style.padding = '20px';
      tempDiv.style.fontFamily = 'Arial, sans-serif';
      tempDiv.style.fontSize = '12px';
      tempDiv.style.lineHeight = '1.4';
      
      const companyLogo = logoBase64 ? 
        `<img src="${logoBase64}" alt="Company Logo" style="max-height: 60px; max-width: 200px; display: block;">` : 
        `<div style="height: 60px; width: 200px; background-color: #f0f0f0; display: flex; align-items: center; justify-content: center; font-weight: bold;">LOGO</div>`;
      
      const companyAddress = companySettings ? 
        `${companySettings.address || ''}${companySettings.city ? ', ' + companySettings.city : ''}${companySettings.state ? ', ' + companySettings.state : ''}${companySettings.pincode ? ' - ' + companySettings.pincode : ''}`.replace(/^,\s*/, '') : 
        'Company Address';
      
      // Generate line items table HTML
      const lineItemsHTML = items.map(item => {
        // Debug logging for fabric items
        if (item.item_type === 'fabric') {
          console.log('PDF - Fabric item data:', {
            itemName: item.item_name,
            itemType: item.item_type,
            fabricColor: item.fabric_color,
            fabricGsm: item.fabric_gsm,
            fabricName: item.fabric_name,
            fabricSelections: item.fabricSelections,
            attributes: item.attributes
          });
        }
        
        return `
        <tr>
          <td style="width: 40px; text-align: center;">
            ${item.item_image_url ? 
              `<img src="${item.item_image_url}" alt="${item.item_name}" style="width: 30px; height: 30px; object-fit: cover; border-radius: 3px;">` : 
              '<div style="width: 30px; height: 30px; background-color: #f0f0f0; display: flex; align-items: center; justify-content: center; font-size: 10px;">IMG</div>'
            }
          </td>
          <td>${item.item_name}</td>
          <td>${item.item_type === 'fabric' ? 'Fabric' : (item.item_category || item.item_type || 'N/A')}</td>
          <td>${item.item_type === 'fabric' ? (item.fabric_color || 'N/A') : '-'}</td>
          <td>${item.item_type === 'fabric' ? (item.fabric_gsm || 'N/A') : '-'}</td>
          <td style="text-align: right;">${item.quantity}</td>
          <td>${item.unit_of_measure}</td>
          <td style="text-align: right;">₹${item.unit_price?.toFixed(2) || '0.00'}</td>
          <td style="text-align: right;">${item.gst_rate || 0}%</td>
          <td style="text-align: right;">₹${item.gst_amount?.toFixed(2) || '0.00'}</td>
          <td style="text-align: right;">₹${(item.line_total || item.total_price || ((item.quantity || 0) * (item.unit_price || 0)) + (item.gst_amount || 0)).toFixed(2)}</td>
        </tr>
      `;
      }).join('');
      
      // Generate GST summary
      const gstSummary = Object.entries(
        items.reduce((acc, item) => {
          const rate = item.gst_rate || 0;
          if (!acc[rate]) {
            acc[rate] = { subtotal: 0, gstAmount: 0, total: 0 };
          }
          const subtotal = (item.quantity || 0) * (item.unit_price || 0);
          const gstAmount = subtotal * (rate / 100);
          acc[rate].subtotal += subtotal;
          acc[rate].gstAmount += gstAmount;
          acc[rate].total += subtotal + gstAmount;
          return acc;
        }, {} as Record<number, { subtotal: number; gstAmount: number; total: number }>)
      ).map(([rate, totals]) => `
        <tr>
          <td style="text-align: right;">${rate}%</td>
          <td style="text-align: right;">₹${totals.subtotal.toFixed(2)}</td>
          <td style="text-align: right;">₹${totals.gstAmount.toFixed(2)}</td>
          <td style="text-align: right;">₹${totals.total.toFixed(2)}</td>
        </tr>
      `).join('');
      
      // Calculate grand totals
      const grandSubtotal = items.reduce((sum, item) => sum + ((item.quantity || 0) * (item.unit_price || 0)), 0);
      const grandGstAmount = items.reduce((sum, item) => sum + (item.gst_amount || 0), 0);
      const grandTotal = grandSubtotal + grandGstAmount;
      
      // Convert number to words (simple implementation)
      const numberToWords = (num: number): string => {
        const ones = ['', 'One', 'Two', 'Three', 'Four', 'Five', 'Six', 'Seven', 'Eight', 'Nine'];
        const teens = ['Ten', 'Eleven', 'Twelve', 'Thirteen', 'Fourteen', 'Fifteen', 'Sixteen', 'Seventeen', 'Eighteen', 'Nineteen'];
        const tens = ['', '', 'Twenty', 'Thirty', 'Forty', 'Fifty', 'Sixty', 'Seventy', 'Eighty', 'Ninety'];
        
        if (num === 0) return 'Zero';
        if (num < 10) return ones[num];
        if (num < 20) return teens[num - 10];
        if (num < 100) return tens[Math.floor(num / 10)] + (num % 10 ? ' ' + ones[num % 10] : '');
        if (num < 1000) return ones[Math.floor(num / 100)] + ' Hundred' + (num % 100 ? ' ' + numberToWords(num % 100) : '');
        if (num < 100000) return numberToWords(Math.floor(num / 1000)) + ' Thousand' + (num % 1000 ? ' ' + numberToWords(num % 1000) : '');
        if (num < 10000000) return numberToWords(Math.floor(num / 100000)) + ' Lakh' + (num % 100000 ? ' ' + numberToWords(num % 100000) : '');
        return numberToWords(Math.floor(num / 10000000)) + ' Crore' + (num % 10000000 ? ' ' + numberToWords(num % 10000000) : '');
      };
      
      tempDiv.innerHTML = `
        <div style="display: flex; justify-content: space-between; align-items: flex-start; margin-bottom: 30px; border-bottom: 2px solid #333; padding-bottom: 20px;">
          <div style="flex: 1; max-width: 50%;">
            ${companyLogo}
            <div style="font-size: 18px; font-weight: bold; margin-bottom: 10px;">${companySettings?.company_name || 'Company Name'}</div>
            <div>${companyAddress}</div>
            <div>GSTIN: ${companySettings?.gstin || 'GST Number'}</div>
            <div>Phone: ${companySettings?.contact_phone || 'Phone Number'}</div>
            <div>Email: ${companySettings?.contact_email || 'Email Address'}</div>
          </div>
          <div style="text-align: right; flex: 1; max-width: 50%;">
            <div style="font-size: 24px; font-weight: bold; margin-bottom: 10px; text-align: center;">PURCHASE ORDER</div>
            <div style="font-size: 14px; font-weight: bold; margin-bottom: 5px;">PO Number: ${po.po_number || 'Draft'}</div>
            <div>Date: ${po.order_date || new Date().toISOString().split('T')[0]}</div>
            </div>
          </div>
          
        <div style="margin-bottom: 20px; display: flex; gap: 20px;">
          <div style="flex: 1;">
            <div style="font-weight: bold; font-size: 14px; margin-bottom: 10px; border-bottom: 1px solid #ccc; padding-bottom: 5px;">Supplier Information</div>
            <div><strong>${suppliersMap[po.supplier_id]?.supplier_name || suppliersMap[po.supplier_id]?.name || 'Supplier Name'}</strong></div>
            <div>Contact: ${suppliersMap[po.supplier_id]?.primary_contact_name || suppliersMap[po.supplier_id]?.name || 'Contact Person'}</div>
            <div>Phone: ${suppliersMap[po.supplier_id]?.primary_contact_phone || suppliersMap[po.supplier_id]?.phone || 'Phone'}</div>
            <div>Email: ${suppliersMap[po.supplier_id]?.primary_contact_email || suppliersMap[po.supplier_id]?.email || 'Email'}</div>
            <div>GST: ${suppliersMap[po.supplier_id]?.gst_number || 'GST Number'}</div>
            <div>PAN: ${suppliersMap[po.supplier_id]?.pan || 'PAN Number'}</div>
            <div>${suppliersMap[po.supplier_id]?.billing_address_line1 || 'Address'}</div>
          </div>
          <div style="flex: 1;">
            <div style="font-weight: bold; font-size: 14px; margin-bottom: 10px; border-bottom: 1px solid #ccc; padding-bottom: 5px;">Delivery Information</div>
            <div><strong>Delivery Address:</strong></div>
            <div>${po.delivery_address || companyAddress || 'Delivery Address'}</div>
            <div><strong>Expected Delivery:</strong> ${po.expected_delivery_date || 'Not specified'}</div>
          </div>
          </div>
          
        <table style="width: 100%; border-collapse: collapse; margin-bottom: 20px; font-size: 11px;">
            <thead>
              <tr>
              <th style="border: 1px solid #ddd; padding: 6px; background-color: #f2f2f2; font-weight: bold;">Image</th>
              <th style="border: 1px solid #ddd; padding: 6px; background-color: #f2f2f2; font-weight: bold;">Item</th>
              <th style="border: 1px solid #ddd; padding: 6px; background-color: #f2f2f2; font-weight: bold;">Type</th>
              <th style="border: 1px solid #ddd; padding: 6px; background-color: #f2f2f2; font-weight: bold;">Color</th>
              <th style="border: 1px solid #ddd; padding: 6px; background-color: #f2f2f2; font-weight: bold;">GSM</th>
              <th style="border: 1px solid #ddd; padding: 6px; background-color: #f2f2f2; font-weight: bold;">Quantity</th>
              <th style="border: 1px solid #ddd; padding: 6px; background-color: #f2f2f2; font-weight: bold;">UOM</th>
              <th style="border: 1px solid #ddd; padding: 6px; background-color: #f2f2f2; font-weight: bold;">Unit Price</th>
              <th style="border: 1px solid #ddd; padding: 6px; background-color: #f2f2f2; font-weight: bold;">GST %</th>
              <th style="border: 1px solid #ddd; padding: 6px; background-color: #f2f2f2; font-weight: bold;">GST Amount</th>
              <th style="border: 1px solid #ddd; padding: 6px; background-color: #f2f2f2; font-weight: bold;">Total</th>
              </tr>
            </thead>
            <tbody>
            ${lineItemsHTML}
            </tbody>
          </table>
          
        <div style="margin-top: 20px;">
          <table style="width: 100%; border-collapse: collapse; margin-bottom: 20px; font-size: 11px;">
              <thead>
              <tr>
                <th style="border: 1px solid #ddd; padding: 6px; background-color: #f2f2f2; font-weight: bold;">GST Rate (%)</th>
                <th style="border: 1px solid #ddd; padding: 6px; background-color: #f2f2f2; font-weight: bold;">Subtotal</th>
                <th style="border: 1px solid #ddd; padding: 6px; background-color: #f2f2f2; font-weight: bold;">GST Amount</th>
                <th style="border: 1px solid #ddd; padding: 6px; background-color: #f2f2f2; font-weight: bold;">Total</th>
                </tr>
              </thead>
              <tbody>
              ${gstSummary}
              </tbody>
            </table>
            </div>
        
        <div style="text-align: right; font-weight: bold; margin-top: 20px; font-size: 14px; border-top: 2px solid #333; padding-top: 10px;">
          <div><strong>Grand Subtotal: ₹${grandSubtotal.toFixed(2)}</strong></div>
          <div><strong>Total GST Amount: ₹${grandGstAmount.toFixed(2)}</strong></div>
          <div><strong>Grand Total: ₹${grandTotal.toFixed(2)}</strong></div>
          <div style="font-style: italic; margin-top: 5px; font-size: 11px;">Amount in Words: ${numberToWords(Math.floor(grandTotal))}</div>
          </div>
          
        <div style="margin-top: 30px;">
          <div style="font-weight: bold; font-size: 14px; margin-bottom: 10px; border-bottom: 1px solid #ccc; padding-bottom: 5px;">Terms & Conditions</div>
          <div>${po.terms_conditions || 'Standard terms and conditions apply.'}</div>
            </div>
        
      `;
      
      document.body.appendChild(tempDiv);
      
      const canvas = await html2canvas(tempDiv, {
        scale: 2,
        useCORS: true,
        allowTaint: true,
        backgroundColor: '#ffffff',
        width: tempDiv.offsetWidth,
        height: tempDiv.offsetHeight
      });
      
      document.body.removeChild(tempDiv);
      
      const imgData = canvas.toDataURL('image/png');
      const pdf = new jsPDF('p', 'mm', 'a4');
      
      const imgWidth = 210;
      const pageHeight = 295;
      const imgHeight = (canvas.height * imgWidth) / canvas.width;
      let heightLeft = imgHeight;
      
      let position = 0;
      
      pdf.addImage(imgData, 'PNG', 0, position, imgWidth, imgHeight);
      heightLeft -= pageHeight;
      
      while (heightLeft >= 0) {
        position = heightLeft - imgHeight;
        pdf.addPage();
        pdf.addImage(imgData, 'PNG', 0, position, imgWidth, imgHeight);
        heightLeft -= pageHeight;
      }
      
      const fileName = `Purchase_Order_${po.po_number || 'Draft'}_${new Date().toISOString().split('T')[0]}.pdf`;
      pdf.save(fileName);
      
      toast.dismiss();
      toast.success('PDF generated successfully!');
    } catch (error) {
      toast.dismiss();
      console.error('Error generating PDF:', error);
      toast.error('Failed to generate PDF');
    }
  };

  const handlePrint = async () => {
    // Show loading toast
    const loadingToast = toast.loading('Preparing print preview...');
    
    // Ensure logo is converted to base64
    if (companySettings?.logo_url && !logoBase64) {
      await convertLogoToBase64(companySettings.logo_url);
    }
    
    // Dismiss loading toast
    toast.dismiss(loadingToast);

    const printWindow = window.open('', '_blank');
    if (printWindow) {
      console.log('Company Settings:', companySettings);
      console.log('Suppliers:', suppliers);
      console.log('Suppliers Map:', suppliersMap);
      console.log('PO Supplier ID:', po.supplier_id);
      console.log('Selected Supplier:', suppliersMap[po.supplier_id]);
      
      const companyLogo = logoBase64 ? 
        `<img src="${logoBase64}" alt="Company Logo" style="max-height: 60px; max-width: 200px; display: block;">` : 
        `<div style="height: 60px; width: 200px; background-color: #f0f0f0; display: flex; align-items: center; justify-content: center; font-weight: bold;">LOGO</div>`;
      
      const companyAddress = companySettings ? 
        `${companySettings.address || ''}${companySettings.city ? ', ' + companySettings.city : ''}${companySettings.state ? ', ' + companySettings.state : ''}${companySettings.pincode ? ' - ' + companySettings.pincode : ''}`.replace(/^,\s*/, '') : 
        'Company Address';
      
      // Generate line items table HTML
      const lineItemsHTML = items.map(item => {
        // Debug logging for fabric items
        if (item.item_type === 'fabric') {
          console.log('Print - Fabric item data:', {
            itemName: item.item_name,
            itemType: item.item_type,
            fabricColor: item.fabric_color,
            fabricGsm: item.fabric_gsm,
            fabricName: item.fabric_name,
            fabricSelections: item.fabricSelections,
            attributes: item.attributes
          });
        }
        
        return `
        <tr>
          <td class="image-cell">
            ${item.item_image_url ? 
              `<img src="${item.item_image_url}" alt="${item.item_name}" style="width: 30px; height: 30px; object-fit: cover; border-radius: 3px;">` : 
              '<div style="width: 30px; height: 30px; background-color: #f0f0f0; display: flex; align-items: center; justify-content: center; font-size: 10px;">IMG</div>'
            }
          </td>
          <td>${item.item_name}</td>
          <td>${item.item_type === 'fabric' ? 'Fabric' : (item.item_category || item.item_type || 'N/A')}</td>
          <td>${item.item_type === 'fabric' ? (item.fabric_color || 'N/A') : '-'}</td>
          <td>${item.item_type === 'fabric' ? (item.fabric_gsm || 'N/A') : '-'}</td>
          <td class="number-cell">${item.quantity}</td>
          <td>${item.unit_of_measure}</td>
          <td class="number-cell">₹${item.unit_price?.toFixed(2) || '0.00'}</td>
          <td class="number-cell">${item.gst_rate || 0}%</td>
          <td class="number-cell">₹${item.gst_amount?.toFixed(2) || '0.00'}</td>
          <td class="number-cell">₹${(item.line_total || item.total_price || ((item.quantity || 0) * (item.unit_price || 0)) + (item.gst_amount || 0)).toFixed(2)}</td>
        </tr>
      `;
      }).join('');
      
      // Generate GST summary
      const gstSummary = Object.entries(
        items.reduce((acc, item) => {
          const rate = item.gst_rate || 0;
          if (!acc[rate]) {
            acc[rate] = { subtotal: 0, gstAmount: 0, total: 0 };
          }
          const subtotal = (item.quantity || 0) * (item.unit_price || 0);
          const gstAmount = subtotal * (rate / 100);
          acc[rate].subtotal += subtotal;
          acc[rate].gstAmount += gstAmount;
          acc[rate].total += subtotal + gstAmount;
          return acc;
        }, {} as Record<number, { subtotal: number; gstAmount: number; total: number }>)
      ).map(([rate, totals]) => `
        <tr>
          <td class="number-cell">${rate}%</td>
          <td class="number-cell">₹${totals.subtotal.toFixed(2)}</td>
          <td class="number-cell">₹${totals.gstAmount.toFixed(2)}</td>
          <td class="number-cell">₹${totals.total.toFixed(2)}</td>
        </tr>
      `).join('');
      
      // Calculate grand totals
      const grandSubtotal = items.reduce((sum, item) => sum + ((item.quantity || 0) * (item.unit_price || 0)), 0);
      const grandGstAmount = items.reduce((sum, item) => sum + (item.gst_amount || 0), 0);
      const grandTotal = grandSubtotal + grandGstAmount;
      
      // Convert number to words (simple implementation)
      const numberToWords = (num: number): string => {
        const ones = ['', 'One', 'Two', 'Three', 'Four', 'Five', 'Six', 'Seven', 'Eight', 'Nine'];
        const teens = ['Ten', 'Eleven', 'Twelve', 'Thirteen', 'Fourteen', 'Fifteen', 'Sixteen', 'Seventeen', 'Eighteen', 'Nineteen'];
        const tens = ['', '', 'Twenty', 'Thirty', 'Forty', 'Fifty', 'Sixty', 'Seventy', 'Eighty', 'Ninety'];
        
        if (num === 0) return 'Zero';
        if (num < 10) return ones[num];
        if (num < 20) return teens[num - 10];
        if (num < 100) return tens[Math.floor(num / 10)] + (num % 10 ? ' ' + ones[num % 10] : '');
        if (num < 1000) return ones[Math.floor(num / 100)] + ' Hundred' + (num % 100 ? ' ' + numberToWords(num % 100) : '');
        if (num < 100000) return numberToWords(Math.floor(num / 1000)) + ' Thousand' + (num % 1000 ? ' ' + numberToWords(num % 1000) : '');
        if (num < 10000000) return numberToWords(Math.floor(num / 100000)) + ' Lakh' + (num % 100000 ? ' ' + numberToWords(num % 100000) : '');
        return numberToWords(Math.floor(num / 10000000)) + ' Crore' + (num % 10000000 ? ' ' + numberToWords(num % 10000000) : '');
      };
    
    printWindow.document.write(`
      <html>
        <head>
          <title>Purchase Order - ${po.po_number || 'Draft'}</title>
          <style>
              body { 
                font-family: Arial, sans-serif; 
                margin: 0; 
                padding: 20px; 
                font-size: 12px;
                line-height: 1.4;
              }
              .print-header { 
                display: flex; 
                justify-content: space-between; 
                align-items: flex-start;
                margin-bottom: 30px;
                border-bottom: 2px solid #333;
                padding-bottom: 20px;
              }
              .company-info { 
                flex: 1; 
                max-width: 50%;
              }
              .po-info { 
                text-align: right; 
                flex: 1;
                max-width: 50%;
              }
              .company-name { 
                font-size: 18px; 
                font-weight: bold; 
                margin-bottom: 10px; 
              }
              .po-title { 
                font-size: 24px; 
                font-weight: bold; 
                margin-bottom: 10px; 
                text-align: right;
              }
              .po-number { 
                font-size: 14px; 
                font-weight: bold; 
                margin-bottom: 5px;
                text-align: right; 
              }
              .print-section { 
                margin-bottom: 20px; 
                display: flex;
                gap: 20px;
              }
              .section-left, .section-right { 
                flex: 1; 
              }
              .section-title { 
                font-weight: bold; 
                font-size: 14px; 
                margin-bottom: 10px; 
                border-bottom: 1px solid #ccc;
                padding-bottom: 5px;
              }
              .print-table { 
                width: 100%; 
                border-collapse: collapse; 
                margin-bottom: 20px; 
                font-size: 11px;
              }
              .print-table th, .print-table td { 
                border: 1px solid #ddd; 
                padding: 6px; 
                text-align: left; 
                vertical-align: top;
              }
              .print-table th { 
                background-color: #f2f2f2; 
                font-weight: bold;
              }
              .print-table .image-cell { 
                width: 40px; 
                text-align: center; 
              }
              .print-table .image-cell img { 
                width: 30px; 
                height: 30px; 
                object-fit: cover; 
                border-radius: 3px;
              }
              .print-table .number-cell { 
                text-align: right; 
              }
              .gst-summary { 
                margin-top: 20px; 
              }
              .grand-total { 
                text-align: right; 
                font-weight: bold; 
                margin-top: 20px; 
                font-size: 14px;
                border-top: 2px solid #333;
                padding-top: 10px;
              }
              .amount-in-words { 
                font-style: italic; 
                margin-top: 5px; 
                font-size: 11px;
              }
              .terms-section { 
                margin-top: 30px; 
                page-break-inside: avoid;
              }
          </style>
        </head>
        <body>
            <div class="print-header">
              <div class="company-info">
                ${companyLogo}
                <div class="company-name">${companySettings?.company_name || 'Company Name'}</div>
                <div>${companyAddress}</div>
                <div>GSTIN: ${companySettings?.gstin || 'GST Number'}</div>
                <div>Phone: ${companySettings?.contact_phone || 'Phone Number'}</div>
                <div>Email: ${companySettings?.contact_email || 'Email Address'}</div>
              </div>
              <div class="po-info">
                <div class="po-title">PURCHASE ORDER</div>
                <div class="po-number">PO Number: ${po.po_number || 'Draft'}</div>
                <div style="text-align: right;">Date: ${po.order_date || new Date().toISOString().split('T')[0]}</div>
            </div>
          </div>
          
            <div class="print-section">
              <div class="section-left">
                <div class="section-title">Supplier Information</div>
                <div><strong>${suppliersMap[po.supplier_id]?.supplier_name || suppliersMap[po.supplier_id]?.name || 'Supplier Name'}</strong></div>
                <div>Contact: ${suppliersMap[po.supplier_id]?.primary_contact_name || suppliersMap[po.supplier_id]?.name || 'Contact Person'}</div>
                <div>Phone: ${suppliersMap[po.supplier_id]?.primary_contact_phone || suppliersMap[po.supplier_id]?.phone || 'Phone'}</div>
                <div>Email: ${suppliersMap[po.supplier_id]?.primary_contact_email || suppliersMap[po.supplier_id]?.email || 'Email'}</div>
                <div>GST: ${suppliersMap[po.supplier_id]?.gst_number || 'GST Number'}</div>
                <div>PAN: ${suppliersMap[po.supplier_id]?.pan || 'PAN Number'}</div>
                <div>${suppliersMap[po.supplier_id]?.billing_address_line1 || 'Address'}</div>
              </div>
              <div class="section-right">
                <div class="section-title">Delivery Information</div>
                <div><strong>Delivery Address:</strong></div>
                <div>${po.delivery_address || companyAddress || 'Delivery Address'}</div>
                <div><strong>Expected Delivery:</strong> ${po.expected_delivery_date || 'Not specified'}</div>
              </div>
          </div>
          
            <table class="print-table">
            <thead>
              <tr>
                <th>Image</th>
                <th>Item</th>
                <th>Type</th>
                <th>Color</th>
                <th>GSM</th>
                <th>Quantity</th>
                <th>UOM</th>
                <th>Unit Price</th>
                <th>GST %</th>
                <th>GST Amount</th>
                <th>Total</th>
              </tr>
            </thead>
            <tbody>
                ${lineItemsHTML}
            </tbody>
          </table>
          
            <div class="gst-summary">
              <table class="print-table">
              <thead>
                  <tr>
                    <th>GST Rate (%)</th>
                    <th>Subtotal</th>
                    <th>GST Amount</th>
                    <th>Total</th>
                </tr>
              </thead>
              <tbody>
                  ${gstSummary}
              </tbody>
            </table>
            </div>
            
            <div class="grand-total">
              <div><strong>Grand Subtotal: ₹${grandSubtotal.toFixed(2)}</strong></div>
              <div><strong>Total GST Amount: ₹${grandGstAmount.toFixed(2)}</strong></div>
              <div><strong>Grand Total: ₹${grandTotal.toFixed(2)}</strong></div>
              <div class="amount-in-words">Amount in Words: ${numberToWords(Math.floor(grandTotal))}</div>
          </div>
          
            <div class="terms-section">
              <div class="section-title">Terms & Conditions</div>
              <div>${po.terms_conditions || 'Standard terms and conditions apply.'}</div>
            </div>
            
        </body>
      </html>
    `);
    printWindow.document.close();
    
    // Since we're using base64 images, they load immediately - no need to wait
    printWindow.onload = () => {
      setTimeout(() => printWindow.print(), 100);
    };
    }
  };

  const handleShare = async () => {
    const shareData = {
      title: `Purchase Order - ${po.po_number || 'Draft'}`,
      text: `Purchase Order ${po.po_number || 'Draft'} for ${suppliersMap[po.supplier_id]?.supplier_name || suppliersMap[po.supplier_id]?.name || 'Unknown Supplier'}`,
      url: window.location.href
    };

    try {
      if (navigator.share && navigator.canShare(shareData)) {
        await navigator.share(shareData);
        toast.success('Purchase Order shared successfully!');
      } else {
        // Fallback: Copy to clipboard
        await navigator.clipboard.writeText(window.location.href);
        toast.success('Purchase Order link copied to clipboard!');
      }
    } catch (error) {
      console.error('Error sharing:', error);
      toast.error('Failed to share Purchase Order');
    }
  };

  const fetchSuppliers = async () => {
    try {
      const { data, error } = await supabase
        .from('supplier_master')
        .select('*')
        .order('supplier_name');
      
      if (error) throw error;
      const mappedSuppliers = (data || []).map(supplier => ({
        id: supplier.id,
        name: supplier.supplier_name,
        supplier_name: supplier.supplier_name,
        supplier_code: supplier.supplier_code,
        email: supplier.email,
        phone: supplier.phone,
        address: supplier.billing_address,
        gstin: supplier.gst_number,
        gst_number: supplier.gst_number,
        primary_contact_name: supplier.contact_person,
        primary_contact_phone: supplier.phone,
        primary_contact_email: supplier.email,
        billing_address_line1: supplier.billing_address,
        billing_address_line2: null,
        billing_address_city: null,
        billing_address_state: null,
        billing_address_pincode: null,
        pan: supplier.pan
      }));
      
      setSuppliers(mappedSuppliers);
      
      // Create a map for easy lookup
      const map: Record<string, Supplier> = {};
      mappedSuppliers.forEach(supplier => {
        map[supplier.id] = supplier;
      });
      setSuppliersMap(map);
      
      console.log('Suppliers loaded:', data);
      console.log('Suppliers map:', map);
    } catch (error) {
      console.error('Error fetching suppliers:', error);
      toast.error('Failed to load suppliers');
    }
  };

  const convertLogoToBase64 = async (logoUrl: string) => {
    try {
      const base64 = await convertImageToBase64WithCache(logoUrl, logoCache.current);
      if (base64) {
        setLogoBase64(base64);
      } else {
        // Use fallback logo if conversion fails
        setLogoBase64(createFallbackLogo('LOGO'));
      }
    } catch (error) {
      console.error('Error converting logo to base64:', error);
      setLogoBase64(createFallbackLogo('LOGO'));
    }
  };

  const fetchCompanySettings = async () => {
    try {
      const { data, error } = await supabase
        .from('company_settings')
        .select('*')
        .single();
      
      if (error) throw error;
      setCompanySettings(data);
      
      // Convert logo to base64 if available
      if (data?.logo_url) {
        await convertLogoToBase64(data.logo_url);
      } else {
        setLogoBase64(createFallbackLogo('LOGO'));
      }
      
      // Auto-populate delivery address with company address if not set
      if (data && !po.delivery_address) {
        const companyAddress = [
          data.address,
          data.city,
          data.state,
          data.pincode
        ].filter(Boolean).join(', ');
        
        setPo(prev => ({
          ...prev,
          delivery_address: companyAddress
        }));
      }
    } catch (error) {
      console.error('Error fetching company settings:', error);
      setLogoBase64(createFallbackLogo('LOGO'));
    }
  };

  const fetchOptions = async () => {
    try {
      // Fetch fabrics with comprehensive error handling
      const { data: fabrics, error: fabricError } = await supabase
        .from('fabric_master')
        .select('id, fabric_name, color, gsm, image, fabric_description, gst_rate')
        .order('fabric_name');
      
      if (fabricError) {
        console.error('Error fetching fabrics:', fabricError);
        throw fabricError;
      }
      
      const mappedFabrics = (fabrics || []).map(f => ({
        id: f.id,
        label: `${f.fabric_name || 'Unknown'} - ${f.color || 'N/A'} - ${f.gsm || 'N/A'} GSM`,
        image_url: f.image || null,
        fabric_name: f.fabric_name || 'Unknown',
        color: f.color || 'N/A',
        gsm: f.gsm || 'N/A',
        description: f.fabric_description || '',
        gst_rate: f.gst_rate || 18 // Default GST rate for fabrics
      }));
      console.log('Fabric options loaded:', {
        count: mappedFabrics.length,
        sample: mappedFabrics.slice(0, 3),
        withImages: mappedFabrics.filter(f => f.image_url).length,
        withColors: mappedFabrics.filter(f => f.color && f.color !== 'N/A').length,
        withGSM: mappedFabrics.filter(f => f.gsm && f.gsm !== 'N/A').length
      });
      setFabricOptions(mappedFabrics);
      console.log('Fabric options set:', mappedFabrics.length);

      // Fetch items with comprehensive error handling
      const { data: items, error: itemError } = await supabase
        .from('item_master')
        .select('id, item_name, item_type, image_url, image, uom, gst_rate')
        .order('item_name');
      
      if (itemError) {
        console.error('Error fetching items:', itemError);
        throw itemError;
      }
      
      const mappedItems = (items || []).map(i => ({
        id: i.id, 
        label: i.item_name || 'Unknown Item', 
        image_url: i.image_url || i.image || null, // Use image_url first, fallback to image
        item_type: i.item_type || 'item',
        type: i.item_type || 'item',
        uom: i.uom || 'pcs',
        gst_rate: i.gst_rate || 18
      }));
      console.log('Item options loaded:', {
        count: mappedItems.length,
        sample: mappedItems.slice(0, 3),
        withImages: mappedItems.filter(i => i.image_url).length,
        withTypes: mappedItems.filter(i => i.item_type).length
      });
      setItemOptions(mappedItems);
      console.log('Item options set:', mappedItems.length);
        
      // Get unique item types
      const types = [...new Set((items || []).map(i => i.item_type))];
        setItemTypeOptions(types);

      // Fetch products - try both tables with fallback
      let productData = [];
      try {
        const { data, error } = await supabase
          .from('products')
          .select('id, name, code')
          .order('name');
        
        if (error) throw error;
        productData = data || [];
      } catch (productError) {
        console.log('Products table not found, trying product_master...');
        try {
          const { data, error } = await supabase
        .from('product_master')
            .select('id, product_name as name, product_code as code')
        .order('product_name');
      
          if (error) throw error;
          productData = data || [];
        } catch (masterError) {
          console.log('No products table found, using empty array');
          productData = [];
        }
      }
      
      setProductOptions((productData || []).map(p => ({
        id: p.id,
        label: p.name,
        image_url: null // No image_url field in either table
      })));

    } catch (error) {
      console.error('Error fetching options:', error);
      toast.error('Failed to load options');
    }
  };

  const fetchPurchaseOrder = async () => {
    if (!id) return;
    
    try {
      setLoading(true);
      const { data, error } = await supabase
          .from('purchase_orders')
        .select('*')
        .eq('id', id)
          .single();
      
        if (error) throw error;
      
      setPo(data);
      
      // Fetch line items
      const { data: lineItems, error: itemsError } = await supabase
        .from('purchase_order_items')
        .select('*')
        .eq('po_id', id);
      
      if (itemsError) throw itemsError;
      
      // Process line items - use existing GST data from database
      const processedItems = (lineItems || []).map(item => ({
        ...item,
        item_type: item.item_type || 'item', // Ensure item_type is set
        gst_rate: item.gst_rate || 0, // Use actual GST rate from database
        gst_amount: item.gst_amount || 0, // Use actual GST amount from database
        line_total: item.line_total || 0, // Use actual line total from database
        total_price: item.total_price || 0, // Use actual total price from database
        // Map fabric-specific fields from database
        fabric_name: item.fabric_name || null,
        fabric_color: item.fabric_color || null,
        fabric_gsm: item.fabric_gsm || null,
        item_color: item.item_color || null,
        // Ensure proper field mapping
        type: item.item_type || 'item',
        quantity: item.quantity || 0,
        unit_price: item.unit_price || 0,
        unit_of_measure: item.unit_of_measure || 'pcs'
      }));
      
      // Only recalculate if GST fields are missing or zero
      const itemsWithTotals = processedItems.map(item => {
        if (item.gst_rate > 0 && item.gst_amount === 0) {
          // Recalculate if GST rate exists but amounts are missing
          return recalculateItemTotals(item);
        }
        return item; // Use existing values from database
      });
      setItems(itemsWithTotals);
      
    } catch (error) {
      console.error('Error fetching purchase order:', error);
      toast.error('Failed to load purchase order');
    } finally {
      setLoading(false);
    }
  };

  const updateItem = (index: number, updates: Partial<LineItem>) => {
    setItems(prev => prev.map((item, i) => {
      if (i === index) {
        const updatedItem = { ...item, ...updates };
        // Recalculate totals if quantity, unit_price, or gst_rate changed
        if (updates.quantity !== undefined || updates.unit_price !== undefined || updates.gst_rate !== undefined) {
          return recalculateItemTotals(updatedItem);
        }
        return updatedItem;
      }
      return item;
    }));
  };

  const removeItem = (index: number) => {
    setItems(prev => prev.filter((_, i) => i !== index));
  };

  const addItem = (type: 'fabric' | 'item' | 'product' = 'item') => {
    const newItem: LineItem = {
      item_type: type,
      item_id: '',
      item_name: '',
      item_image_url: null,
      quantity: 0,
      unit_price: 0,
      total_price: 0,
      gst_rate: 18, // Default GST rate
      gst_amount: 0,
      line_total: 0,
      unit_of_measure: type === 'fabric' ? 'kgs' : 'pcs',
      item_category: type === 'item' ? null : undefined,
    };
    setItems(prev => [...prev, newItem]);
  };

  const getOptionsForType = (type: string) => {
    switch (type) {
      case 'fabric':
        return fabricOptions;
      case 'item':
        return itemOptions;
      case 'product':
        return productOptions;
      default:
        return [];
    }
  };

  const handleSelectName = (index: number, value: string) => {
    const type = items[index].item_type;
    const options = getOptionsForType(type);
    const selected = options.find(o => o.id === value);
    
    if (selected) {
      if (type === 'fabric') {
        updateItem(index, {
          item_id: selected.id,
          item_name: selected.label,
          item_image_url: selected.image_url,
          unit_of_measure: 'Kgs',
          gst_rate: 18, // Default GST rate
          fabric_name: (selected as any).fabric_name,
          fabric_color: (selected as any).color,
          fabric_gsm: (selected as any).gsm,
          attributes: {
            colorsList: [(selected as any).color],
            gsmList: [(selected as any).gsm],
            description: (selected as any).description
          }
          });
        } else {
        updateItem(index, {
          item_id: selected.id,
          item_name: selected.label,
          item_image_url: selected.image_url,
          unit_of_measure: selected.uom || 'pcs',
          gst_rate: selected.gst_rate || 0,
            });
          }
        }
  };

  const save = async () => {
    if (!po.supplier_id) {
      toast.error('Please select a supplier');
      return;
    }

    if (items.length === 0) {
      toast.error('Please add at least one item');
        return;
      }

    try {
      setLoading(true);

      // Calculate totals for each item
      const itemsWithTotals = items.map(item => {
        const subtotal = item.quantity * item.unit_price;
        const gstAmount = subtotal * (item.gst_rate || 0) / 100;
        const lineTotal = subtotal + gstAmount;
        
        return {
          ...item,
          total_price: subtotal,
          gst_amount: gstAmount,
          line_total: lineTotal,
        };
    });
    
    // Calculate grand totals
      const grandSubtotal = itemsWithTotals.reduce((sum, item) => sum + item.total_price, 0);
      const grandGstAmount = itemsWithTotals.reduce((sum, item) => sum + item.gst_amount, 0);
    const grandTotal = grandSubtotal + grandGstAmount;
    
      // Ensure PO number is always generated
      const poNumber = po.po_number || generatePONumber();
      
      const poData = {
        supplier_id: po.supplier_id,
        order_date: po.order_date || new Date().toISOString().split('T')[0],
        status: po.status,
<<<<<<< HEAD
        terms_conditions: po.terms_conditions ?? null,
        notes: po.notes ?? null,
        po_number: poNumber, // Explicitly set PO number
        total_amount: grandTotal,
        delivery_address: (po.delivery_address && po.delivery_address.trim() !== '') ? po.delivery_address : null,
        expected_delivery_date: (po.expected_delivery_date && po.expected_delivery_date.trim() !== '') ? po.expected_delivery_date : null,
=======
        terms_conditions: po.terms_conditions || null,
        notes: po.notes || null,
        po_number: poNumber, // Explicitly set PO number
        total_amount: grandTotal,
        delivery_address: po.delivery_address || null,
        expected_delivery_date: po.expected_delivery_date && po.expected_delivery_date.trim() !== '' ? po.expected_delivery_date : null,
>>>>>>> ce06b2ab
      };

      console.log('🔧 TIMESTAMP:', new Date().toISOString(), 'PO Data being saved:', poData);
      console.log('🔧 PO Number in data:', poData.po_number);
      console.log('🔧 PO Number type:', typeof poData.po_number);
      console.log('🔧 Expected delivery date:', po.expected_delivery_date);
      console.log('🔧 Expected delivery date processed:', poData.expected_delivery_date);

      let poId = po.id;

      if (poId) {
        // Update existing PO
        const { error: updateError } = await supabase
          .from('purchase_orders')
          .update(poData)
          .eq('id', poId);

        if (updateError) throw updateError;

        // Delete existing line items
        const { error: deleteError } = await supabase
          .from('purchase_order_items')
          .delete()
          .eq('po_id', poId);

        if (deleteError) throw deleteError;
    } else {
        // Create new PO
        const { data: newPo, error: createError } = await supabase
          .from('purchase_orders')
          .insert(poData)
          .select()
          .single();

        if (createError) throw createError;
        poId = newPo.id;
      }

      // Insert line items
      const lineItemsData = itemsWithTotals.map(item => ({
        po_id: poId, // Changed from purchase_order_id to po_id
        item_type: item.type || item.item_type || 'item', // Use correct field name with fallback
        item_id: item.item_id || null,
        item_name: item.item_name,
        item_image_url: item.item_image_url,
        quantity: item.quantity,
        unit_price: item.unit_price,
        total_price: item.total_price,
        gst_rate: item.gst_rate || 0, // Save GST rate
        gst_amount: item.gst_amount || 0, // Save GST amount
        line_total: item.line_total || 0, // Save line total
        unit_of_measure: item.unit_of_measure,
        notes: item.notes,
        // Add fabric-specific fields for fabric items
        ...(item.item_type === 'fabric' && {
          fabric_name: item.fabric_name || null,
          fabric_color: item.fabric_color || null,
          fabric_gsm: item.fabric_gsm || null,
          fabric_id: item.item_id || null // For fabric items, item_id is the fabric_id
        }),
        // Add item color for non-fabric items
        ...(item.item_type !== 'fabric' && {
          item_color: item.item_color || null
        })
      }));

      console.log('Line items data being saved:', lineItemsData);
      console.log('First item type:', lineItemsData[0]?.item_type);
      console.log('First item type type:', typeof lineItemsData[0]?.item_type);

      const { error: itemsError } = await supabase
        .from('purchase_order_items')
        .insert(lineItemsData);

      if (itemsError) throw itemsError;

      toast.success('Purchase order saved successfully');
      navigate('/procurement/po');
      
      } catch (error) {
      console.error('Error saving purchase order:', error);
      toast.error('Failed to save purchase order');
    } finally {
      setLoading(false);
    }
  };

  const totals = useMemo(() => {
    let grandSubtotal = 0;
    let grandGstAmount = 0;
    const gstGroups: Record<string, { subtotal: number; gstAmount: number; total: number }> = {};
    
    items.forEach(item => {
      const subtotal = item.quantity * item.unit_price;
      const gstAmount = subtotal * (item.gst_rate || 0) / 100;
      const lineTotal = subtotal + gstAmount;

      grandSubtotal += subtotal;
      grandGstAmount += gstAmount;

      const gstRate = (item.gst_rate || 0).toString();
      if (!gstGroups[gstRate]) {
        gstGroups[gstRate] = { subtotal: 0, gstAmount: 0, total: 0 };
      }
      gstGroups[gstRate].subtotal += subtotal;
      gstGroups[gstRate].gstAmount += gstAmount;
      gstGroups[gstRate].total += lineTotal;
    });

    const grandTotal = grandSubtotal + grandGstAmount;
    const amountInWords = numberToWords(Math.floor(grandTotal)) + ' Rupees Only';

    return {
      grandSubtotal,
      grandGstAmount,
      grandTotal,
      amountInWords,
      gstGroups,
    };
  }, [items]);

  if (loading) {
    return <div className="flex items-center justify-center h-64">Loading...</div>;
  }

  return (
    <div className="container mx-auto p-6 space-y-6">
          <div className="flex items-center justify-between">
        <div className="flex items-center gap-4">
          <Button 
            variant="outline" 
            size="sm" 
            onClick={() => navigate('/procurement/po')}
            className="flex items-center gap-2"
          >
            <ArrowLeft className="w-4 h-4" />
            Back
            </Button>
          <h1 className="text-3xl font-bold">
            {isEditMode ? 'Edit Purchase Order' : isReadOnly ? 'View Purchase Order' : 'Create Purchase Order'}
          </h1>
        </div>
            <div className="flex gap-2">
              {/* Print/Export Buttons */}
              <Button variant="outline" size="sm" onClick={handlePrint} className="flex items-center gap-2">
                <Printer className="w-4 h-4" />
                Print
              </Button>
              <Button variant="outline" size="sm" onClick={generatePDF} className="flex items-center gap-2">
                <Download className="w-4 h-4" />
                PDF
              </Button>
              <Button variant="outline" size="sm" onClick={handleShare} className="flex items-center gap-2">
                <Share2 className="w-4 h-4" />
                Share
              </Button>
              
              {/* Action Buttons */}
              <Button variant="outline" onClick={() => navigate('/procurement/po')}>
                Cancel
              </Button>
              {!isReadOnly && (
                <Button onClick={save} disabled={loading}>
                  {loading ? 'Saving...' : 'Save'}
                </Button>
              )}
            </div>
          </div>

      {/* Printable Content */}
      <div ref={printRef} className="print-content">
      <Card>
        <CardHeader>
          <CardTitle>Purchase Order Details</CardTitle>
        </CardHeader>
        <CardContent className="space-y-4">
          <div className="grid grid-cols-1 md:grid-cols-2 gap-4">
            <div>
              <Label htmlFor="supplier">Supplier *</Label>
              <Select 
                value={po.supplier_id} 
                onValueChange={(value) => setPo(prev => ({ ...prev, supplier_id: value }))}
                disabled={isReadOnly}
              >
                <SelectTrigger>
                  <SelectValue placeholder="Select supplier" />
                </SelectTrigger>
                <SelectContent>
                  {suppliers.map(supplier => (
                    <SelectItem key={supplier.id} value={supplier.id}>
                      {supplier.name}
                    </SelectItem>
                  ))}
                </SelectContent>
              </Select>
            </div>

            <div>
              <Label htmlFor="order_date">Order Date</Label>
              <Input
                id="order_date"
                type="date"
                value={po.order_date}
                onChange={(e) => setPo(prev => ({ ...prev, order_date: e.target.value }))}
                disabled={isReadOnly}
              />
            </div>

            <div>
              <Label htmlFor="status">Status</Label>
              <Select 
                value={po.status} 
                onValueChange={(value) => setPo(prev => ({ ...prev, status: value as any }))}
                disabled={isReadOnly}
              >
                <SelectTrigger>
                  <SelectValue />
                </SelectTrigger>
                <SelectContent>
                  <SelectItem value="draft">Draft</SelectItem>
                  <SelectItem value="sent">Sent</SelectItem>
                  <SelectItem value="confirmed">Confirmed</SelectItem>
                  <SelectItem value="cancelled">Cancelled</SelectItem>
                </SelectContent>
              </Select>
            </div>

            <div>
              <Label htmlFor="po_number">PO Number</Label>
              <Input
                id="po_number"
                value={po.po_number || ''}
                onChange={(e) => setPo(prev => ({ ...prev, po_number: e.target.value }))}
                disabled={isReadOnly}
                placeholder="Auto-generated"
              />
            </div>
          </div>

          <div className="grid grid-cols-1 md:grid-cols-2 gap-4">
            <div>
              <Label htmlFor="delivery_address">Delivery Address</Label>
              <Textarea
                id="delivery_address"
                value={po.delivery_address || ''}
                onChange={(e) => setPo(prev => ({ ...prev, delivery_address: e.target.value }))}
                disabled={isReadOnly}
                placeholder="Enter delivery address..."
                rows={3}
              />
            </div>

            <div>
              <Label htmlFor="expected_delivery_date">Expected Delivery Date</Label>
              <Input
                id="expected_delivery_date"
                type="date"
                value={po.expected_delivery_date || ''}
                onChange={(e) => setPo(prev => ({ ...prev, expected_delivery_date: e.target.value }))}
                disabled={isReadOnly}
              />
            </div>
          </div>

          <div>
            <Label htmlFor="terms_conditions">Terms & Conditions</Label>
            <Textarea 
              id="terms_conditions"
              value={po.terms_conditions || ''}
              onChange={(e) => setPo(prev => ({ ...prev, terms_conditions: e.target.value }))}
              disabled={isReadOnly}
              placeholder="Enter terms and conditions..."
              rows={3}
            />
          </div>

          <div>
            <Label htmlFor="notes">Notes</Label>
            <Textarea 
              id="notes"
              value={po.notes || ''}
              onChange={(e) => setPo(prev => ({ ...prev, notes: e.target.value }))}
              disabled={isReadOnly}
              placeholder="Enter any additional notes..."
              rows={2}
            />
          </div>
        </CardContent>
      </Card>

      {/* Line Items */}
      <div className="space-y-6">
        {/* Fabric Section */}
      <Card>
          <CardHeader>
            <div className="flex items-center justify-between">
              <CardTitle>Fabric</CardTitle>
          {!isReadOnly && (
                <Button
                  variant="outline"
                  size="sm"
                  onClick={() => addItem('fabric')}
                  className="rounded-full w-8 h-8 p-0"
                >
                  <Plus className="w-4 h-4" />
          </Button>
          )}
            </div>
        </CardHeader>
        <CardContent>
            {items.filter(item => item.item_type === 'fabric').length === 0 ? (
              <div className="text-center py-8 text-muted-foreground">
                No fabrics added yet. Click + to add fabric.
              </div>
            ) : (
              <div className="space-y-4">
                {items.map((it, idx) => {
                  if (it.item_type !== 'fabric') return null;
                  return (
                    <div key={idx} className="flex items-center gap-4 p-4 border rounded-lg">
                      {/* Fabric Image */}
                      <ProductImage 
                        src={it.item_image_url} 
                        alt={it.item_name}
                        className="w-20 h-20 object-cover rounded"
                        fallbackText="FAB"
                      />

                      {/* Fabric Details */}
                      <div className="flex-1 grid grid-cols-8 gap-4 items-center">
                        {/* Fabric Name */}
                        <div>
                          <Label className="text-sm font-medium">Fabric</Label>
                          <div className="text-sm font-medium">
                            {it.fabric_name || it.item_name || 'N/A'}
                      </div>
                        </div>

                                {/* Color */}
                        <div>
                          <Label className="text-sm font-medium">Color</Label>
                          <div className="text-sm">
                            {it.fabric_color || 'N/A'}
                                </div>
                        </div>

                                {/* GSM */}
                        <div>
                          <Label className="text-sm font-medium">GSM</Label>
                          <div className="text-sm">
                            {it.fabric_gsm ? `${it.fabric_gsm} GSM` : 'N/A'}
                                </div>
                        </div>

                        {/* Quantity */}
                        <div>
                          <Label className="text-sm font-medium">Qty</Label>
                                  <Input
                                    type="number"
                            value={it.quantity} 
                                    onChange={(e) => {
                              const qty = parseFloat(e.target.value) || 0;
                              updateItem(idx, { quantity: qty });
                                    }}
                                    disabled={isReadOnly}
                            className="w-full text-right" 
                                    placeholder="Qty"
                                  />
                                </div>

                        {/* UOM */}
                        <div>
                          <Label className="text-sm font-medium">UOM</Label>
                          <Input 
                            value={it.unit_of_measure || ''} 
                            onChange={(e) => {
                              updateItem(idx, { unit_of_measure: e.target.value });
                            }} 
                            className="w-full" 
                            disabled={isReadOnly} 
                            placeholder="UOM"
                          />
                                </div>

                        {/* Unit Price */}
                        <div>
                          <Label className="text-sm font-medium">Unit Price</Label>
                          <Input 
                            type="number" 
                            value={it.unit_price || ''} 
                            onChange={(e) => {
                              const value = e.target.value === '' ? 0 : parseFloat(e.target.value) || 0;
                              updateItem(idx, { unit_price: value });
                            }} 
                            className="w-full" 
                            disabled={isReadOnly} 
                            placeholder="0.00"
                          />
                                </div>

                        {/* GST Rate */}
                        <div>
                          <Label className="text-sm font-medium">GST %</Label>
                                  <Input
                                    type="number"
                            value={it.gst_rate ?? 0}
                            onChange={(e) => updateItem(idx, { gst_rate: parseFloat(e.target.value) || 0 })}
                                    className="w-full"
                                    disabled={isReadOnly}
                                  />
                                </div>

                        {/* GST Amount */}
                        <div>
                          <Label className="text-sm font-medium">GST Amt</Label>
                          <div className="text-sm font-medium">
                            ₹{(it.gst_amount ?? 0).toFixed(2)}
                          </div>
                        </div>

                        {/* Total */}
                        <div>
                          <Label className="text-sm font-medium">Total</Label>
                          <div className="text-sm font-medium">
                            ₹{(it.line_total ?? ((it.quantity * it.unit_price) + ((it.quantity * it.unit_price) * ((it.gst_rate || 0) / 100)))).toFixed(2)}
                          </div>
                        </div>
                      </div>

                      {/* Remove Button */}
                                  {!isReadOnly && (
                                  <Button
                                    variant="outline"
                          size="sm"
                          onClick={() => removeItem(idx)}
                          className="text-red-600 hover:text-red-700"
                        >
                          <Trash2 className="w-4 h-4" />
                                  </Button>
                                  )}
                                </div>
                  );
                })}
                              </div>
            )}
          </CardContent>
        </Card>

        {/* Items Section */}
        <Card>
          <CardHeader>
            <div className="flex items-center justify-between">
              <CardTitle>Items</CardTitle>
                             {!isReadOnly && (
                             <Button
                              variant="outline"
                              size="sm"
                  onClick={() => addItem('item')}
                  className="rounded-full w-8 h-8 p-0"
                >
                  <Plus className="w-4 h-4" />
                            </Button>
                             )}
                          </div>
          </CardHeader>
          <CardContent>
            {items.filter(item => item.item_type === 'item').length === 0 ? (
              <div className="text-center py-8 text-muted-foreground">
                No items added yet. Click + to add item.
                          </div>
            ) : (
              <div className="space-y-4">
                {items.map((it, idx) => {
                  if (it.item_type !== 'item') return null;
                  return (
                    <div key={idx} className="flex items-center gap-4 p-4 border rounded-lg">
                      {/* Item Image */}
                      <ProductImage 
                        src={it.item_image_url} 
                        alt={it.item_name}
                        className="w-20 h-20 object-cover rounded"
                        fallbackText="ITEM"
                      />

                      {/* Item Details */}
                      <div className="flex-1 grid grid-cols-8 gap-4 items-center">
                        {/* Item Type */}
                        <div>
                          <Label className="text-sm font-medium">Item Type</Label>
                          {isReadOnly ? (
                            <div className="w-full p-2 border rounded-md bg-muted text-sm">
                              {it.item_type === 'fabric' ? 'Fabric' : (it.item_category || 'Not specified')}
                            </div>
                          ) : (
                                  <Select
                              value={it.item_category || ''} 
                                    onValueChange={(v) => {
                                updateItem(idx, { item_category: v, item_id: '', item_name: '', item_image_url: null, itemSelections: [] });
                              }}
                            >
                              <SelectTrigger className="w-full">
                                <SelectValue placeholder="Select Item Type" value={it.item_category || ''} />
                                    </SelectTrigger>
                                    <SelectContent>
                                {itemTypeOptions.map((type) => (
                                  <SelectItem key={type} value={type}>{type}</SelectItem>
                                        ))}
                                    </SelectContent>
                                  </Select>
                          )}
                                </div>

                        {/* Item Name */}
                        <div>
                          <Label className="text-sm font-medium">Item Name</Label>
                          <div className="text-sm font-medium">
                            {it.item_name || 'N/A'}
                                </div>
                              </div>

                        {/* Quantity */}
                        <div>
                          <Label className="text-sm font-medium">Qty</Label>
                      <Input 
                        type="number" 
                        value={it.quantity} 
                        onChange={(e) => {
                          const qty = parseFloat(e.target.value) || 0;
                          updateItem(idx, { quantity: qty });
                        }}
                        disabled={isReadOnly} 
                            className="w-full text-right" 
                        placeholder="Qty"
                      />
                        </div>

                        {/* UOM */}
                        <div>
                          <Label className="text-sm font-medium">UOM</Label>
                      <Input 
                        value={it.unit_of_measure || ''} 
                        onChange={(e) => {
                          updateItem(idx, { unit_of_measure: e.target.value });
                        }} 
                            className="w-full" 
                        disabled={isReadOnly} 
                            placeholder="UOM"
                          />
                        </div>

                        {/* Unit Price */}
                        <div>
                          <Label className="text-sm font-medium">Unit Price</Label>
                      <Input 
                        type="number" 
                        value={it.unit_price || ''} 
                        onChange={(e) => {
                          const value = e.target.value === '' ? 0 : parseFloat(e.target.value) || 0;
                          updateItem(idx, { unit_price: value });
                        }} 
                            className="w-full" 
                        disabled={isReadOnly} 
                        placeholder="0.00"
                      />
                        </div>

                        {/* GST Rate */}
                        <div>
                          <Label className="text-sm font-medium">GST %</Label>
                      <Input
                        type="number"
                        value={it.gst_rate ?? 0}
                        onChange={(e) => updateItem(idx, { gst_rate: parseFloat(e.target.value) || 0 })}
                            className="w-full"
                        disabled={isReadOnly}
                      />
                        </div>

                        {/* GST Amount */}
                        <div>
                          <Label className="text-sm font-medium">GST Amt</Label>
                          <div className="text-sm font-medium">
                            ₹{(it.gst_amount ?? 0).toFixed(2)}
                          </div>
                        </div>

                        {/* Total */}
                        <div>
                          <Label className="text-sm font-medium">Total</Label>
                          <div className="text-sm font-medium">
                            ₹{(it.line_total ?? ((it.quantity * it.unit_price) + ((it.quantity * it.unit_price) * ((it.gst_rate || 0) / 100)))).toFixed(2)}
                          </div>
                        </div>
                      </div>

                      {/* Remove Button */}
                      {!isReadOnly && (
                        <Button
                          variant="outline"
                          size="sm"
                          onClick={() => removeItem(idx)}
                          className="text-red-600 hover:text-red-700"
                        >
                        <Trash2 className="w-4 h-4" />
                      </Button>
                      )}
          </div>
                  );
                })}
              </div>
            )}
        </CardContent>
      </Card>
      </div>

      <Card>
        <CardContent className="pt-6">
          {/* GST Rate-wise Breakdown Table */}
          <div className="mb-6">
            <h3 className="text-lg font-semibold mb-4">GST Rate-wise Summary</h3>
            <div className="overflow-x-auto">
              <Table>
                <TableHeader>
                  <TableRow>
                    <TableHead>GST Rate (%)</TableHead>
                    <TableHead className="text-right">Subtotal</TableHead>
                    <TableHead className="text-right">GST Amount</TableHead>
                    <TableHead className="text-right">Total</TableHead>
                  </TableRow>
                </TableHeader>
                <TableBody>
                  {Object.entries(totals.gstGroups)
                    .sort(([a], [b]) => parseFloat(a) - parseFloat(b))
                    .map(([gstRate, group]) => (
                      <TableRow key={gstRate}>
                        <TableCell className="font-medium">{gstRate}%</TableCell>
                        <TableCell className="text-right">₹{group.subtotal.toFixed(2)}</TableCell>
                        <TableCell className="text-right">₹{group.gstAmount.toFixed(2)}</TableCell>
                        <TableCell className="text-right">₹{group.total.toFixed(2)}</TableCell>
                      </TableRow>
                    ))}
                </TableBody>
              </Table>
            </div>
          </div>

          {/* Grand Total */}
          <div className="border-t pt-4">
            <div className="flex justify-between items-center text-lg font-semibold">
              <span>Grand Total:</span>
              <span>₹{totals.grandTotal.toFixed(2)}</span>
              </div>
            <div className="text-sm text-muted-foreground mt-2">
              Amount in Words: {totals.amountInWords}
            </div>
          </div>
        </CardContent>
      </Card>
      </div> {/* End of printRef */}
    </div>
  );
}<|MERGE_RESOLUTION|>--- conflicted
+++ resolved
@@ -1421,21 +1421,12 @@
         supplier_id: po.supplier_id,
         order_date: po.order_date || new Date().toISOString().split('T')[0],
         status: po.status,
-<<<<<<< HEAD
         terms_conditions: po.terms_conditions ?? null,
         notes: po.notes ?? null,
         po_number: poNumber, // Explicitly set PO number
         total_amount: grandTotal,
         delivery_address: (po.delivery_address && po.delivery_address.trim() !== '') ? po.delivery_address : null,
         expected_delivery_date: (po.expected_delivery_date && po.expected_delivery_date.trim() !== '') ? po.expected_delivery_date : null,
-=======
-        terms_conditions: po.terms_conditions || null,
-        notes: po.notes || null,
-        po_number: poNumber, // Explicitly set PO number
-        total_amount: grandTotal,
-        delivery_address: po.delivery_address || null,
-        expected_delivery_date: po.expected_delivery_date && po.expected_delivery_date.trim() !== '' ? po.expected_delivery_date : null,
->>>>>>> ce06b2ab
       };
 
       console.log('🔧 TIMESTAMP:', new Date().toISOString(), 'PO Data being saved:', poData);
