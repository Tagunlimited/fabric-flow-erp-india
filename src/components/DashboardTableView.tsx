--- conflicted
+++ resolved
@@ -240,13 +240,10 @@
                   <TableCell>
                     {order.customer?.company_name || 'Unknown'}
                   </TableCell>
-<<<<<<< HEAD
+
                   <TableCell>{new Date(order.order_date).toLocaleDateString()}</TableCell>
                   <TableCell className="font-semibold">₹{order.total_amount?.toLocaleString() || '0'}</TableCell>
-=======
-                  <TableCell>{new Date(order.orderDate).toLocaleDateString()}</TableCell>
-                  <TableCell className="font-semibold">{formatCurrency(order.totalAmount)}</TableCell>
->>>>>>> 39395a0d
+
                   <TableCell>
                     <Badge className={getStatusColor(order.status)}>
                       {order.status.replace('_', ' ')}
